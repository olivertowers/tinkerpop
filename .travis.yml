language: java
os:
  - linux
jdk:
  - openjdk11
sudo: required
dist: bionic
services:
  - docker
cache:
  directories:
    - $HOME/mvn-home
addons:
  apt:
    sources:
      - deadsnakes

install:
  # install maven 3.3.9 if it is not in cache already
  - bash .travis.install-maven.sh "3.3.9" "${HOME}/mvn-home"
  - export M2_HOME=${HOME}/mvn-home
  - export PATH=${HOME}/mvn-home/bin:${PATH}
  # visual check that we have the correct maven/python versions installed
  - mvn -version
  - python2 --version
  - python3 --version

before_install:
  - wget -q https://packages.microsoft.com/config/ubuntu/18.04/packages-microsoft-prod.deb -O packages-microsoft-prod.deb
  - sudo dpkg -i packages-microsoft-prod.deb
  - sudo add-apt-repository universe
  - sudo apt update
  - sudo apt install apt-transport-https
  - sudo apt update
  - sudo apt install dotnet-sdk-3.1
  - sudo apt install python3.6
  - sudo rm /usr/bin/python3
  - sudo ln -s python3.6 /usr/bin/python3

jobs:
  include:
    - stage: "tests"
      script: "mvn clean install -Dci --batch-mode -Dorg.slf4j.simpleLogger.log.org.apache.maven.cli.transfer.Slf4jMavenTransferListener=warn"
      name: "mvn clean install - jdk11"
    - script: "touch gremlin-dotnet/src/.glv && touch gremlin-dotnet/test/.glv && mvn clean install -q -DskipTests && mvn verify -pl :gremlin-dotnet,:gremlin-dotnet-tests -P gremlin-dotnet"
      name: ".net"
    - script: "touch gremlin-python/.glv && mvn clean install -q -DskipTests && mvn verify -pl gremlin-python"
      name: "python"
    - script: "mvn clean install -q -DskipTests && mvn verify -pl :gremlin-javascript"
      name: "javascript"
    - script:
<<<<<<< HEAD
        - "mvn -version"
        - "mvn clean install -Dci --batch-mode -Dorg.slf4j.simpleLogger.log.org.apache.maven.cli.transfer.Slf4jMavenTransferListener=warn"
      jdk: openjdk8
      name: "mvn clean install - jdk8"
    - script:
        - "mvn clean install -q -DskipTests"
        - "mvn verify -pl :gremlin-server -DskipTests -DskipIntegrationTests=false"
=======
      - "mvn clean install -q -DskipTests"
      - "mvn verify -pl :gremlin-server -DskipTests -DskipIntegrationTests=false -DincludeNeo4j"
>>>>>>> 565e5734
      name: "gremlin server"
    - script:
        - "mvn clean install -q -DskipTests"
        - "mvn verify -pl :gremlin-console -DskipIntegrationTests=false"
      name: "gremlin console"
    - script:
      - "mvn clean install -q -DskipTests"
      - "travis_wait 60 mvn verify -pl :spark-gremlin -DskipIntegrationTests=false"
      name: "spark"
    - script: "docker/build.sh"
      name: "docker"<|MERGE_RESOLUTION|>--- conflicted
+++ resolved
@@ -49,18 +49,13 @@
     - script: "mvn clean install -q -DskipTests && mvn verify -pl :gremlin-javascript"
       name: "javascript"
     - script:
-<<<<<<< HEAD
         - "mvn -version"
         - "mvn clean install -Dci --batch-mode -Dorg.slf4j.simpleLogger.log.org.apache.maven.cli.transfer.Slf4jMavenTransferListener=warn"
       jdk: openjdk8
       name: "mvn clean install - jdk8"
     - script:
         - "mvn clean install -q -DskipTests"
-        - "mvn verify -pl :gremlin-server -DskipTests -DskipIntegrationTests=false"
-=======
-      - "mvn clean install -q -DskipTests"
-      - "mvn verify -pl :gremlin-server -DskipTests -DskipIntegrationTests=false -DincludeNeo4j"
->>>>>>> 565e5734
+        - "mvn verify -pl :gremlin-server -DskipTests -DskipIntegrationTests=false -DincludeNeo4j"
       name: "gremlin server"
     - script:
         - "mvn clean install -q -DskipTests"
