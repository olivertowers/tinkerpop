#region License

/*
 * Licensed to the Apache Software Foundation (ASF) under one
 * or more contributor license agreements.  See the NOTICE file
 * distributed with this work for additional information
 * regarding copyright ownership.  The ASF licenses this file
 * to you under the Apache License, Version 2.0 (the
 * "License"); you may not use this file except in compliance
 * with the License.  You may obtain a copy of the License at
 *
 *     http://www.apache.org/licenses/LICENSE-2.0
 *
 * Unless required by applicable law or agreed to in writing,
 * software distributed under the License is distributed on an
 * "AS IS" BASIS, WITHOUT WARRANTIES OR CONDITIONS OF ANY
 * KIND, either express or implied.  See the License for the
 * specific language governing permissions and limitations
 * under the License.
 */

#endregion

using System.Collections.Generic;
using Gremlin.Net.Structure;

// THIS IS A GENERATED FILE - DO NOT MODIFY THIS FILE DIRECTLY - see pom.xml
namespace Gremlin.Net.Process.Traversal
{
    /// <summary>
    ///     Graph traversals are the primary way in which graphs are processed.
    /// </summary>
    public class GraphTraversal<S, E> : DefaultTraversal<S, E>
    {
        /// <summary>
        ///     Initializes a new instance of the <see cref="GraphTraversal{SType, EType}" /> class.
        /// </summary>
        public GraphTraversal()
            : this(new List<ITraversalStrategy>(), new Bytecode())
        {
        }

        /// <summary>
        ///     Initializes a new instance of the <see cref="GraphTraversal{SType, EType}" /> class.
        /// </summary>
        /// <param name="traversalStrategies">The traversal strategies to be used by this graph traversal at evaluation time.</param>
        /// <param name="bytecode">The <see cref="Bytecode" /> associated with the construction of this graph traversal.</param>
        public GraphTraversal(ICollection<ITraversalStrategy> traversalStrategies, Bytecode bytecode)
        {
            TraversalStrategies = traversalStrategies;
            Bytecode = bytecode;
        }

        private static GraphTraversal<S2, E2> Wrap<S2, E2>(GraphTraversal<S, E> traversal)
        {
            if (typeof(S2) == typeof(S) && typeof(E2) == typeof(E))
            {
                return traversal as GraphTraversal<S2, E2>;
            }
            // New wrapper
            return new GraphTraversal<S2, E2>(traversal.TraversalStrategies, traversal.Bytecode);
        }


        /// <summary>
        ///     Adds the V step to this <see cref="GraphTraversal{SType, EType}" />.
        /// </summary>
        public GraphTraversal<S, Vertex> V (params object[] vertexIdsOrElements)
        {
            var args = new List<object>(0 + vertexIdsOrElements.Length) {};
            args.AddRange(vertexIdsOrElements);
            Bytecode.AddStep("V", args.ToArray());
            return Wrap<S, Vertex>(this);
        }

        /// <summary>
        ///     Adds the addE step to this <see cref="GraphTraversal{SType, EType}" />.
        /// </summary>
<<<<<<< HEAD
        public GraphTraversal< S , Edge > AddE (string edgeLabel)
=======
        public GraphTraversal<S, Edge> AddE (Direction direction, string firstVertexKeyOrEdgeLabel, string edgeLabelOrSecondVertexKey, params object[] propertyKeyValues)
        {
            var args = new List<object>(3 + propertyKeyValues.Length) {direction, firstVertexKeyOrEdgeLabel, edgeLabelOrSecondVertexKey};
            args.AddRange(propertyKeyValues);
            Bytecode.AddStep("addE", args.ToArray());
            return Wrap<S, Edge>(this);
        }

        /// <summary>
        ///     Adds the addE step to this <see cref="GraphTraversal{SType, EType}" />.
        /// </summary>
        public GraphTraversal<S, Edge> AddE (string edgeLabel)
>>>>>>> 92a09d8c
        {
            Bytecode.AddStep("addE", edgeLabel);
            return Wrap<S, Edge>(this);
        }

        /// <summary>
<<<<<<< HEAD
        ///     Adds the addE step to this <see cref="GraphTraversal{SType, EType}" />.
        /// </summary>
        public GraphTraversal< S , Edge > AddE (ITraversal edgeLabelTraversal)
        {
            Bytecode.AddStep("addE", edgeLabelTraversal);
            return Wrap< S , Edge >(this);
=======
        ///     Adds the addInE step to this <see cref="GraphTraversal{SType, EType}" />.
        /// </summary>
        public GraphTraversal<S, Edge> AddInE (string firstVertexKeyOrEdgeLabel, string edgeLabelOrSecondVertexKey, params object[] propertyKeyValues)
        {
            var args = new List<object>(2 + propertyKeyValues.Length) {firstVertexKeyOrEdgeLabel, edgeLabelOrSecondVertexKey};
            args.AddRange(propertyKeyValues);
            Bytecode.AddStep("addInE", args.ToArray());
            return Wrap<S, Edge>(this);
        }

        /// <summary>
        ///     Adds the addOutE step to this <see cref="GraphTraversal{SType, EType}" />.
        /// </summary>
        public GraphTraversal<S, Edge> AddOutE (string firstVertexKeyOrEdgeLabel, string edgeLabelOrSecondVertexKey, params object[] propertyKeyValues)
        {
            var args = new List<object>(2 + propertyKeyValues.Length) {firstVertexKeyOrEdgeLabel, edgeLabelOrSecondVertexKey};
            args.AddRange(propertyKeyValues);
            Bytecode.AddStep("addOutE", args.ToArray());
            return Wrap<S, Edge>(this);
>>>>>>> 92a09d8c
        }

        /// <summary>
        ///     Adds the addV step to this <see cref="GraphTraversal{SType, EType}" />.
        /// </summary>
        public GraphTraversal<S, Vertex> AddV ()
        {
            Bytecode.AddStep("addV");
            return Wrap<S, Vertex>(this);
        }

        /// <summary>
        ///     Adds the addV step to this <see cref="GraphTraversal{SType, EType}" />.
        /// </summary>
<<<<<<< HEAD
        public GraphTraversal< S , Vertex > AddV (string vertexLabel)
        {
            Bytecode.AddStep("addV", vertexLabel);
            return Wrap< S , Vertex >(this);
=======
        public GraphTraversal<S, Vertex> AddV (params object[] propertyKeyValues)
        {
            var args = new List<object>(0 + propertyKeyValues.Length) {};
            args.AddRange(propertyKeyValues);
            Bytecode.AddStep("addV", args.ToArray());
            return Wrap<S, Vertex>(this);
>>>>>>> 92a09d8c
        }

        /// <summary>
        ///     Adds the addV step to this <see cref="GraphTraversal{SType, EType}" />.
        /// </summary>
<<<<<<< HEAD
        public GraphTraversal< S , Vertex > AddV (ITraversal vertexLabelTraversal)
        {
            Bytecode.AddStep("addV", vertexLabelTraversal);
            return Wrap< S , Vertex >(this);
=======
        public GraphTraversal<S, Vertex> AddV (string vertexLabel)
        {
            Bytecode.AddStep("addV", vertexLabel);
            return Wrap<S, Vertex>(this);
>>>>>>> 92a09d8c
        }

        /// <summary>
        ///     Adds the aggregate step to this <see cref="GraphTraversal{SType, EType}" />.
        /// </summary>
        public GraphTraversal<S, E> Aggregate (string sideEffectKey)
        {
            Bytecode.AddStep("aggregate", sideEffectKey);
            return Wrap<S, E>(this);
        }

        /// <summary>
        ///     Adds the and step to this <see cref="GraphTraversal{SType, EType}" />.
        /// </summary>
        public GraphTraversal<S, E> And (params ITraversal[] andTraversals)
        {
            var args = new List<object>(0 + andTraversals.Length) {};
            args.AddRange(andTraversals);
            Bytecode.AddStep("and", args.ToArray());
            return Wrap<S, E>(this);
        }

        /// <summary>
        ///     Adds the as step to this <see cref="GraphTraversal{SType, EType}" />.
        /// </summary>
        public GraphTraversal<S, E> As (string stepLabel, params string[] stepLabels)
        {
            var args = new List<object>(1 + stepLabels.Length) {stepLabel};
            args.AddRange(stepLabels);
            Bytecode.AddStep("as", args.ToArray());
            return Wrap<S, E>(this);
        }

        /// <summary>
        ///     Adds the barrier step to this <see cref="GraphTraversal{SType, EType}" />.
        /// </summary>
        public GraphTraversal<S, E> Barrier ()
        {
            Bytecode.AddStep("barrier");
            return Wrap<S, E>(this);
        }

        /// <summary>
        ///     Adds the barrier step to this <see cref="GraphTraversal{SType, EType}" />.
        /// </summary>
        public GraphTraversal<S, E> Barrier (object barrierConsumer)
        {
            Bytecode.AddStep("barrier", barrierConsumer);
            return Wrap<S, E>(this);
        }

        /// <summary>
        ///     Adds the barrier step to this <see cref="GraphTraversal{SType, EType}" />.
        /// </summary>
        public GraphTraversal<S, E> Barrier (int maxBarrierSize)
        {
            Bytecode.AddStep("barrier", maxBarrierSize);
            return Wrap<S, E>(this);
        }

        /// <summary>
        ///     Adds the both step to this <see cref="GraphTraversal{SType, EType}" />.
        /// </summary>
        public GraphTraversal<S, Vertex> Both (params string[] edgeLabels)
        {
            var args = new List<object>(0 + edgeLabels.Length) {};
            args.AddRange(edgeLabels);
            Bytecode.AddStep("both", args.ToArray());
            return Wrap<S, Vertex>(this);
        }

        /// <summary>
        ///     Adds the bothE step to this <see cref="GraphTraversal{SType, EType}" />.
        /// </summary>
        public GraphTraversal<S, Edge> BothE (params string[] edgeLabels)
        {
            var args = new List<object>(0 + edgeLabels.Length) {};
            args.AddRange(edgeLabels);
            Bytecode.AddStep("bothE", args.ToArray());
            return Wrap<S, Edge>(this);
        }

        /// <summary>
        ///     Adds the bothV step to this <see cref="GraphTraversal{SType, EType}" />.
        /// </summary>
        public GraphTraversal<S, Vertex> BothV ()
        {
            Bytecode.AddStep("bothV");
            return Wrap<S, Vertex>(this);
        }

        /// <summary>
        ///     Adds the branch step to this <see cref="GraphTraversal{SType, EType}" />.
        /// </summary>
        public GraphTraversal<S, E2> Branch<E2> (object function)
        {
            Bytecode.AddStep("branch", function);
            return Wrap<S, E2>(this);
        }

        /// <summary>
        ///     Adds the branch step to this <see cref="GraphTraversal{SType, EType}" />.
        /// </summary>
        public GraphTraversal<S, E2> Branch<E2> (ITraversal branchTraversal)
        {
            Bytecode.AddStep("branch", branchTraversal);
            return Wrap<S, E2>(this);
        }

        /// <summary>
        ///     Adds the by step to this <see cref="GraphTraversal{SType, EType}" />.
        /// </summary>
        public GraphTraversal<S, E> By ()
        {
            Bytecode.AddStep("by");
            return Wrap<S, E>(this);
        }

        /// <summary>
        ///     Adds the by step to this <see cref="GraphTraversal{SType, EType}" />.
        /// </summary>
        public GraphTraversal<S, E> By (object comparator)
        {
            Bytecode.AddStep("by", comparator);
            return Wrap<S, E>(this);
        }

        /// <summary>
        ///     Adds the by step to this <see cref="GraphTraversal{SType, EType}" />.
        /// </summary>
        public GraphTraversal<S, E> By (object function, object comparator)
        {
            Bytecode.AddStep("by", function, comparator);
            return Wrap<S, E>(this);
        }

        /// <summary>
        ///     Adds the by step to this <see cref="GraphTraversal{SType, EType}" />.
        /// </summary>
        public GraphTraversal<S, E> By (Order order)
        {
            Bytecode.AddStep("by", order);
            return Wrap<S, E>(this);
        }

        /// <summary>
        ///     Adds the by step to this <see cref="GraphTraversal{SType, EType}" />.
        /// </summary>
        public GraphTraversal<S, E> By (string key)
        {
            Bytecode.AddStep("by", key);
            return Wrap<S, E>(this);
        }

        /// <summary>
        ///     Adds the by step to this <see cref="GraphTraversal{SType, EType}" />.
        /// </summary>
        public GraphTraversal<S, E> By (string key, object comparator)
        {
            Bytecode.AddStep("by", key, comparator);
            return Wrap<S, E>(this);
        }

        /// <summary>
        ///     Adds the by step to this <see cref="GraphTraversal{SType, EType}" />.
        /// </summary>
        public GraphTraversal<S, E> By (T token)
        {
            Bytecode.AddStep("by", token);
            return Wrap<S, E>(this);
        }

        /// <summary>
        ///     Adds the by step to this <see cref="GraphTraversal{SType, EType}" />.
        /// </summary>
        public GraphTraversal<S, E> By (ITraversal traversal)
        {
            Bytecode.AddStep("by", traversal);
            return Wrap<S, E>(this);
        }

        /// <summary>
        ///     Adds the by step to this <see cref="GraphTraversal{SType, EType}" />.
        /// </summary>
        public GraphTraversal<S, E> By (ITraversal traversal, object comparator)
        {
            Bytecode.AddStep("by", traversal, comparator);
            return Wrap<S, E>(this);
        }

        /// <summary>
        ///     Adds the cap step to this <see cref="GraphTraversal{SType, EType}" />.
        /// </summary>
        public GraphTraversal<S, E2> Cap<E2> (string sideEffectKey, params string[] sideEffectKeys)
        {
            var args = new List<object>(1 + sideEffectKeys.Length) {sideEffectKey};
            args.AddRange(sideEffectKeys);
            Bytecode.AddStep("cap", args.ToArray());
            return Wrap<S, E2>(this);
        }

        /// <summary>
        ///     Adds the choose step to this <see cref="GraphTraversal{SType, EType}" />.
        /// </summary>
        public GraphTraversal<S, E2> Choose<E2> (object choiceFunction)
        {
            Bytecode.AddStep("choose", choiceFunction);
            return Wrap<S, E2>(this);
        }

        /// <summary>
        ///     Adds the choose step to this <see cref="GraphTraversal{SType, EType}" />.
        /// </summary>
        public GraphTraversal<S, E2> Choose<E2> (TraversalPredicate choosePredicate, ITraversal trueChoice)
        {
            Bytecode.AddStep("choose", choosePredicate, trueChoice);
            return Wrap<S, E2>(this);
        }

        /// <summary>
        ///     Adds the choose step to this <see cref="GraphTraversal{SType, EType}" />.
        /// </summary>
        public GraphTraversal<S, E2> Choose<E2> (TraversalPredicate choosePredicate, ITraversal trueChoice, ITraversal falseChoice)
        {
            Bytecode.AddStep("choose", choosePredicate, trueChoice, falseChoice);
            return Wrap<S, E2>(this);
        }

        /// <summary>
        ///     Adds the choose step to this <see cref="GraphTraversal{SType, EType}" />.
        /// </summary>
        public GraphTraversal<S, E2> Choose<E2> (ITraversal choiceTraversal)
        {
            Bytecode.AddStep("choose", choiceTraversal);
            return Wrap<S, E2>(this);
        }

        /// <summary>
        ///     Adds the choose step to this <see cref="GraphTraversal{SType, EType}" />.
        /// </summary>
        public GraphTraversal<S, E2> Choose<E2> (ITraversal traversalPredicate, ITraversal trueChoice)
        {
            Bytecode.AddStep("choose", traversalPredicate, trueChoice);
            return Wrap<S, E2>(this);
        }

        /// <summary>
        ///     Adds the choose step to this <see cref="GraphTraversal{SType, EType}" />.
        /// </summary>
        public GraphTraversal<S, E2> Choose<E2> (ITraversal traversalPredicate, ITraversal trueChoice, ITraversal falseChoice)
        {
            Bytecode.AddStep("choose", traversalPredicate, trueChoice, falseChoice);
            return Wrap<S, E2>(this);
        }

        /// <summary>
        ///     Adds the coalesce step to this <see cref="GraphTraversal{SType, EType}" />.
        /// </summary>
        public GraphTraversal<S, E2> Coalesce<E2> (params ITraversal[] coalesceTraversals)
        {
            var args = new List<object>(0 + coalesceTraversals.Length) {};
            args.AddRange(coalesceTraversals);
            Bytecode.AddStep("coalesce", args.ToArray());
            return Wrap<S, E2>(this);
        }

        /// <summary>
        ///     Adds the coin step to this <see cref="GraphTraversal{SType, EType}" />.
        /// </summary>
        public GraphTraversal<S, E> Coin (double probability)
        {
            Bytecode.AddStep("coin", probability);
            return Wrap<S, E>(this);
        }

        /// <summary>
        ///     Adds the constant step to this <see cref="GraphTraversal{SType, EType}" />.
        /// </summary>
        public GraphTraversal<S, E2> Constant<E2> (E2 e)
        {
            Bytecode.AddStep("constant", e);
            return Wrap<S, E2>(this);
        }

        /// <summary>
        ///     Adds the count step to this <see cref="GraphTraversal{SType, EType}" />.
        /// </summary>
        public GraphTraversal<S, long> Count ()
        {
            Bytecode.AddStep("count");
            return Wrap<S, long>(this);
        }

        /// <summary>
        ///     Adds the count step to this <see cref="GraphTraversal{SType, EType}" />.
        /// </summary>
        public GraphTraversal<S, long> Count (Scope scope)
        {
            Bytecode.AddStep("count", scope);
            return Wrap<S, long>(this);
        }

        /// <summary>
        ///     Adds the cyclicPath step to this <see cref="GraphTraversal{SType, EType}" />.
        /// </summary>
        public GraphTraversal<S, E> CyclicPath ()
        {
            Bytecode.AddStep("cyclicPath");
            return Wrap<S, E>(this);
        }

        /// <summary>
        ///     Adds the dedup step to this <see cref="GraphTraversal{SType, EType}" />.
        /// </summary>
        public GraphTraversal<S, E> Dedup (Scope scope, params string[] dedupLabels)
        {
            var args = new List<object>(1 + dedupLabels.Length) {scope};
            args.AddRange(dedupLabels);
            Bytecode.AddStep("dedup", args.ToArray());
            return Wrap<S, E>(this);
        }

        /// <summary>
        ///     Adds the dedup step to this <see cref="GraphTraversal{SType, EType}" />.
        /// </summary>
        public GraphTraversal<S, E> Dedup (params string[] dedupLabels)
        {
            var args = new List<object>(0 + dedupLabels.Length) {};
            args.AddRange(dedupLabels);
            Bytecode.AddStep("dedup", args.ToArray());
            return Wrap<S, E>(this);
        }

        /// <summary>
        ///     Adds the drop step to this <see cref="GraphTraversal{SType, EType}" />.
        /// </summary>
        public GraphTraversal<S, E> Drop ()
        {
            Bytecode.AddStep("drop");
            return Wrap<S, E>(this);
        }

        /// <summary>
        ///     Adds the emit step to this <see cref="GraphTraversal{SType, EType}" />.
        /// </summary>
        public GraphTraversal<S, E> Emit ()
        {
            Bytecode.AddStep("emit");
            return Wrap<S, E>(this);
        }

        /// <summary>
        ///     Adds the emit step to this <see cref="GraphTraversal{SType, EType}" />.
        /// </summary>
        public GraphTraversal<S, E> Emit (TraversalPredicate emitPredicate)
        {
            Bytecode.AddStep("emit", emitPredicate);
            return Wrap<S, E>(this);
        }

        /// <summary>
        ///     Adds the emit step to this <see cref="GraphTraversal{SType, EType}" />.
        /// </summary>
        public GraphTraversal<S, E> Emit (ITraversal emitTraversal)
        {
            Bytecode.AddStep("emit", emitTraversal);
            return Wrap<S, E>(this);
        }

        /// <summary>
        ///     Adds the filter step to this <see cref="GraphTraversal{SType, EType}" />.
        /// </summary>
        public GraphTraversal<S, E> Filter (TraversalPredicate predicate)
        {
            Bytecode.AddStep("filter", predicate);
            return Wrap<S, E>(this);
        }

        /// <summary>
        ///     Adds the filter step to this <see cref="GraphTraversal{SType, EType}" />.
        /// </summary>
        public GraphTraversal<S, E> Filter (ITraversal filterTraversal)
        {
            Bytecode.AddStep("filter", filterTraversal);
            return Wrap<S, E>(this);
        }

        /// <summary>
        ///     Adds the flatMap step to this <see cref="GraphTraversal{SType, EType}" />.
        /// </summary>
        public GraphTraversal<S, E2> FlatMap<E2> (object function)
        {
            Bytecode.AddStep("flatMap", function);
            return Wrap<S, E2>(this);
        }

        /// <summary>
        ///     Adds the flatMap step to this <see cref="GraphTraversal{SType, EType}" />.
        /// </summary>
        public GraphTraversal<S, E2> FlatMap<E2> (ITraversal flatMapTraversal)
        {
            Bytecode.AddStep("flatMap", flatMapTraversal);
            return Wrap<S, E2>(this);
        }

        /// <summary>
        ///     Adds the fold step to this <see cref="GraphTraversal{SType, EType}" />.
        /// </summary>
        public GraphTraversal<S, IList<E>> Fold ()
        {
            Bytecode.AddStep("fold");
            return Wrap<S, IList<E>>(this);
        }

        /// <summary>
        ///     Adds the fold step to this <see cref="GraphTraversal{SType, EType}" />.
        /// </summary>
        public GraphTraversal<S, E2> Fold<E2> (E2 seed, object foldFunction)
        {
            Bytecode.AddStep("fold", seed, foldFunction);
            return Wrap<S, E2>(this);
        }

        /// <summary>
        ///     Adds the from step to this <see cref="GraphTraversal{SType, EType}" />.
        /// </summary>
        public GraphTraversal<S, E> From (string fromStepLabel)
        {
            Bytecode.AddStep("from", fromStepLabel);
            return Wrap<S, E>(this);
        }

        /// <summary>
        ///     Adds the from step to this <see cref="GraphTraversal{SType, EType}" />.
        /// </summary>
        public GraphTraversal<S, E> From (ITraversal fromVertex)
        {
            Bytecode.AddStep("from", fromVertex);
            return Wrap<S, E>(this);
        }

        /// <summary>
        ///     Adds the from step to this <see cref="GraphTraversal{SType, EType}" />.
        /// </summary>
        public GraphTraversal< S , E > From (Vertex fromVertex)
        {
            Bytecode.AddStep("from", fromVertex);
            return Wrap< S , E >(this);
        }

        /// <summary>
        ///     Adds the group step to this <see cref="GraphTraversal{SType, EType}" />.
        /// </summary>
        public GraphTraversal<S, IDictionary<K, V>> Group<K, V> ()
        {
            Bytecode.AddStep("group");
            return Wrap<S, IDictionary<K, V>>(this);
        }

        /// <summary>
        ///     Adds the group step to this <see cref="GraphTraversal{SType, EType}" />.
        /// </summary>
        public GraphTraversal<S, E> Group (string sideEffectKey)
        {
            Bytecode.AddStep("group", sideEffectKey);
            return Wrap<S, E>(this);
        }

        /// <summary>
        ///     Adds the groupCount step to this <see cref="GraphTraversal{SType, EType}" />.
        /// </summary>
        public GraphTraversal<S, IDictionary<K, long>> GroupCount<K> ()
        {
            Bytecode.AddStep("groupCount");
            return Wrap<S, IDictionary<K, long>>(this);
        }

        /// <summary>
        ///     Adds the groupCount step to this <see cref="GraphTraversal{SType, EType}" />.
        /// </summary>
        public GraphTraversal<S, E> GroupCount (string sideEffectKey)
        {
            Bytecode.AddStep("groupCount", sideEffectKey);
            return Wrap<S, E>(this);
        }

        /// <summary>
<<<<<<< HEAD
=======
        ///     Adds the groupV3d0 step to this <see cref="GraphTraversal{SType, EType}" />.
        /// </summary>
        public GraphTraversal<S, IDictionary<K, V>> GroupV3d0<K, V> ()
        {
            Bytecode.AddStep("groupV3d0");
            return Wrap<S, IDictionary<K, V>>(this);
        }

        /// <summary>
        ///     Adds the groupV3d0 step to this <see cref="GraphTraversal{SType, EType}" />.
        /// </summary>
        public GraphTraversal<S, E> GroupV3d0 (string sideEffectKey)
        {
            Bytecode.AddStep("groupV3d0", sideEffectKey);
            return Wrap<S, E>(this);
        }

        /// <summary>
>>>>>>> 92a09d8c
        ///     Adds the has step to this <see cref="GraphTraversal{SType, EType}" />.
        /// </summary>
        public GraphTraversal<S, E> Has (string propertyKey)
        {
            Bytecode.AddStep("has", propertyKey);
            return Wrap<S, E>(this);
        }

        /// <summary>
        ///     Adds the has step to this <see cref="GraphTraversal{SType, EType}" />.
        /// </summary>
        public GraphTraversal<S, E> Has (string propertyKey, object value)
        {
            Bytecode.AddStep("has", propertyKey, value);
            return Wrap<S, E>(this);
        }

        /// <summary>
        ///     Adds the has step to this <see cref="GraphTraversal{SType, EType}" />.
        /// </summary>
        public GraphTraversal<S, E> Has (string propertyKey, TraversalPredicate predicate)
        {
            Bytecode.AddStep("has", propertyKey, predicate);
            return Wrap<S, E>(this);
        }

        /// <summary>
        ///     Adds the has step to this <see cref="GraphTraversal{SType, EType}" />.
        /// </summary>
        public GraphTraversal<S, E> Has (string label, string propertyKey, object value)
        {
            Bytecode.AddStep("has", label, propertyKey, value);
            return Wrap<S, E>(this);
        }

        /// <summary>
        ///     Adds the has step to this <see cref="GraphTraversal{SType, EType}" />.
        /// </summary>
        public GraphTraversal<S, E> Has (string label, string propertyKey, TraversalPredicate predicate)
        {
            Bytecode.AddStep("has", label, propertyKey, predicate);
            return Wrap<S, E>(this);
        }

        /// <summary>
        ///     Adds the has step to this <see cref="GraphTraversal{SType, EType}" />.
        /// </summary>
        public GraphTraversal<S, E> Has (string propertyKey, ITraversal propertyTraversal)
        {
            Bytecode.AddStep("has", propertyKey, propertyTraversal);
            return Wrap<S, E>(this);
        }

        /// <summary>
        ///     Adds the has step to this <see cref="GraphTraversal{SType, EType}" />.
        /// </summary>
        public GraphTraversal<S, E> Has (T accessor, object value)
        {
            Bytecode.AddStep("has", accessor, value);
            return Wrap<S, E>(this);
        }

        /// <summary>
        ///     Adds the has step to this <see cref="GraphTraversal{SType, EType}" />.
        /// </summary>
        public GraphTraversal<S, E> Has (T accessor, TraversalPredicate predicate)
        {
            Bytecode.AddStep("has", accessor, predicate);
            return Wrap<S, E>(this);
        }

        /// <summary>
        ///     Adds the has step to this <see cref="GraphTraversal{SType, EType}" />.
        /// </summary>
        public GraphTraversal<S, E> Has (T accessor, ITraversal propertyTraversal)
        {
            Bytecode.AddStep("has", accessor, propertyTraversal);
            return Wrap<S, E>(this);
        }

        /// <summary>
        ///     Adds the hasId step to this <see cref="GraphTraversal{SType, EType}" />.
        /// </summary>
        public GraphTraversal<S, E> HasId (object id, params object[] otherIds)
        {
            var args = new List<object>(1 + otherIds.Length) {id};
            args.AddRange(otherIds);
            Bytecode.AddStep("hasId", args.ToArray());
            return Wrap<S, E>(this);
        }

        /// <summary>
        ///     Adds the hasId step to this <see cref="GraphTraversal{SType, EType}" />.
        /// </summary>
        public GraphTraversal<S, E> HasId (TraversalPredicate predicate)
        {
            Bytecode.AddStep("hasId", predicate);
            return Wrap<S, E>(this);
        }

        /// <summary>
        ///     Adds the hasKey step to this <see cref="GraphTraversal{SType, EType}" />.
        /// </summary>
        public GraphTraversal<S, E> HasKey (TraversalPredicate predicate)
        {
            Bytecode.AddStep("hasKey", predicate);
            return Wrap<S, E>(this);
        }

        /// <summary>
        ///     Adds the hasKey step to this <see cref="GraphTraversal{SType, EType}" />.
        /// </summary>
        public GraphTraversal<S, E> HasKey (string label, params string[] otherLabels)
        {
            var args = new List<object>(1 + otherLabels.Length) {label};
            args.AddRange(otherLabels);
            Bytecode.AddStep("hasKey", args.ToArray());
            return Wrap<S, E>(this);
        }

        /// <summary>
        ///     Adds the hasLabel step to this <see cref="GraphTraversal{SType, EType}" />.
        /// </summary>
        public GraphTraversal<S, E> HasLabel (TraversalPredicate predicate)
        {
            Bytecode.AddStep("hasLabel", predicate);
            return Wrap<S, E>(this);
        }

        /// <summary>
        ///     Adds the hasLabel step to this <see cref="GraphTraversal{SType, EType}" />.
        /// </summary>
        public GraphTraversal<S, E> HasLabel (string label, params string[] otherLabels)
        {
            var args = new List<object>(1 + otherLabels.Length) {label};
            args.AddRange(otherLabels);
            Bytecode.AddStep("hasLabel", args.ToArray());
            return Wrap<S, E>(this);
        }

        /// <summary>
        ///     Adds the hasNot step to this <see cref="GraphTraversal{SType, EType}" />.
        /// </summary>
        public GraphTraversal<S, E> HasNot (string propertyKey)
        {
            Bytecode.AddStep("hasNot", propertyKey);
            return Wrap<S, E>(this);
        }

        /// <summary>
        ///     Adds the hasValue step to this <see cref="GraphTraversal{SType, EType}" />.
        /// </summary>
        public GraphTraversal<S, E> HasValue (object value, params object[] otherValues)
        {
            var args = new List<object>(1 + otherValues.Length) {value};
            args.AddRange(otherValues);
            Bytecode.AddStep("hasValue", args.ToArray());
            return Wrap<S, E>(this);
        }

        /// <summary>
        ///     Adds the hasValue step to this <see cref="GraphTraversal{SType, EType}" />.
        /// </summary>
        public GraphTraversal<S, E> HasValue (TraversalPredicate predicate)
        {
            Bytecode.AddStep("hasValue", predicate);
            return Wrap<S, E>(this);
        }

        /// <summary>
        ///     Adds the id step to this <see cref="GraphTraversal{SType, EType}" />.
        /// </summary>
        public GraphTraversal<S, object> Id ()
        {
            Bytecode.AddStep("id");
            return Wrap<S, object>(this);
        }

        /// <summary>
        ///     Adds the identity step to this <see cref="GraphTraversal{SType, EType}" />.
        /// </summary>
        public GraphTraversal<S, E> Identity ()
        {
            Bytecode.AddStep("identity");
            return Wrap<S, E>(this);
        }

        /// <summary>
        ///     Adds the in step to this <see cref="GraphTraversal{SType, EType}" />.
        /// </summary>
        public GraphTraversal<S, Vertex> In (params string[] edgeLabels)
        {
            var args = new List<object>(0 + edgeLabels.Length) {};
            args.AddRange(edgeLabels);
            Bytecode.AddStep("in", args.ToArray());
            return Wrap<S, Vertex>(this);
        }

        /// <summary>
        ///     Adds the inE step to this <see cref="GraphTraversal{SType, EType}" />.
        /// </summary>
        public GraphTraversal<S, Edge> InE (params string[] edgeLabels)
        {
            var args = new List<object>(0 + edgeLabels.Length) {};
            args.AddRange(edgeLabels);
            Bytecode.AddStep("inE", args.ToArray());
            return Wrap<S, Edge>(this);
        }

        /// <summary>
        ///     Adds the inV step to this <see cref="GraphTraversal{SType, EType}" />.
        /// </summary>
        public GraphTraversal<S, Vertex> InV ()
        {
            Bytecode.AddStep("inV");
            return Wrap<S, Vertex>(this);
        }

        /// <summary>
        ///     Adds the inject step to this <see cref="GraphTraversal{SType, EType}" />.
        /// </summary>
        public GraphTraversal<S, E> Inject (params E[] injections)
        {
            var args = new List<E>(0 + injections.Length) {};
            args.AddRange(injections);
            Bytecode.AddStep("inject", args.ToArray());
            return Wrap<S, E>(this);
        }

        /// <summary>
        ///     Adds the is step to this <see cref="GraphTraversal{SType, EType}" />.
        /// </summary>
        public GraphTraversal<S, E> Is (object value)
        {
            Bytecode.AddStep("is", value);
            return Wrap<S, E>(this);
        }

        /// <summary>
        ///     Adds the is step to this <see cref="GraphTraversal{SType, EType}" />.
        /// </summary>
        public GraphTraversal<S, E> Is (TraversalPredicate predicate)
        {
            Bytecode.AddStep("is", predicate);
            return Wrap<S, E>(this);
        }

        /// <summary>
        ///     Adds the key step to this <see cref="GraphTraversal{SType, EType}" />.
        /// </summary>
        public GraphTraversal<S, string> Key ()
        {
            Bytecode.AddStep("key");
            return Wrap<S, string>(this);
        }

        /// <summary>
        ///     Adds the label step to this <see cref="GraphTraversal{SType, EType}" />.
        /// </summary>
        public GraphTraversal<S, string> Label ()
        {
            Bytecode.AddStep("label");
            return Wrap<S, string>(this);
        }

        /// <summary>
        ///     Adds the limit step to this <see cref="GraphTraversal{SType, EType}" />.
        /// </summary>
        public GraphTraversal<S, E2> Limit<E2> (Scope scope, long limit)
        {
            Bytecode.AddStep("limit", scope, limit);
            return Wrap<S, E2>(this);
        }

        /// <summary>
        ///     Adds the limit step to this <see cref="GraphTraversal{SType, EType}" />.
        /// </summary>
<<<<<<< HEAD
        public GraphTraversal< S , E2 > Limit<E2> (long limit)
        {
            Bytecode.AddStep("limit", limit);
            return Wrap< S , E2 >(this);
=======
        public GraphTraversal<S, E> Limit (long limit)
        {
            Bytecode.AddStep("limit", limit);
            return Wrap<S, E>(this);
>>>>>>> 92a09d8c
        }

        /// <summary>
        ///     Adds the local step to this <see cref="GraphTraversal{SType, EType}" />.
        /// </summary>
        public GraphTraversal<S, E2> Local<E2> (ITraversal localTraversal)
        {
            Bytecode.AddStep("local", localTraversal);
            return Wrap<S, E2>(this);
        }

        /// <summary>
        ///     Adds the loops step to this <see cref="GraphTraversal{SType, EType}" />.
        /// </summary>
        public GraphTraversal<S, int> Loops ()
        {
            Bytecode.AddStep("loops");
            return Wrap<S, int>(this);
        }

        /// <summary>
        ///     Adds the map step to this <see cref="GraphTraversal{SType, EType}" />.
        /// </summary>
        public GraphTraversal<S, E2> Map<E2> (object function)
        {
            Bytecode.AddStep("map", function);
            return Wrap<S, E2>(this);
        }

        /// <summary>
        ///     Adds the map step to this <see cref="GraphTraversal{SType, EType}" />.
        /// </summary>
        public GraphTraversal<S, E2> Map<E2> (ITraversal mapTraversal)
        {
            Bytecode.AddStep("map", mapTraversal);
            return Wrap<S, E2>(this);
        }

        /// <summary>
<<<<<<< HEAD
=======
        ///     Adds the mapKeys step to this <see cref="GraphTraversal{SType, EType}" />.
        /// </summary>
        public GraphTraversal<S, E2> MapKeys<E2> ()
        {
            Bytecode.AddStep("mapKeys");
            return Wrap<S, E2>(this);
        }

        /// <summary>
        ///     Adds the mapValues step to this <see cref="GraphTraversal{SType, EType}" />.
        /// </summary>
        public GraphTraversal<S, E2> MapValues<E2> ()
        {
            Bytecode.AddStep("mapValues");
            return Wrap<S, E2>(this);
        }

        /// <summary>
>>>>>>> 92a09d8c
        ///     Adds the match step to this <see cref="GraphTraversal{SType, EType}" />.
        /// </summary>
        public GraphTraversal<S, IDictionary<string, E2>> Match<E2> (params ITraversal[] matchTraversals)
        {
            var args = new List<object>(0 + matchTraversals.Length) {};
            args.AddRange(matchTraversals);
            Bytecode.AddStep("match", args.ToArray());
            return Wrap<S, IDictionary<string, E2>>(this);
        }

        /// <summary>
        ///     Adds the math step to this <see cref="GraphTraversal{SType, EType}" />.
        /// </summary>
        public GraphTraversal< S , double > Math (string expression)
        {
            Bytecode.AddStep("math", expression);
            return Wrap< S , double >(this);
        }

        /// <summary>
        ///     Adds the max step to this <see cref="GraphTraversal{SType, EType}" />.
        /// </summary>
        public GraphTraversal<S, E2> Max<E2> ()
        {
            Bytecode.AddStep("max");
            return Wrap<S, E2>(this);
        }

        /// <summary>
        ///     Adds the max step to this <see cref="GraphTraversal{SType, EType}" />.
        /// </summary>
        public GraphTraversal<S, E2> Max<E2> (Scope scope)
        {
            Bytecode.AddStep("max", scope);
            return Wrap<S, E2>(this);
        }

        /// <summary>
        ///     Adds the mean step to this <see cref="GraphTraversal{SType, EType}" />.
        /// </summary>
        public GraphTraversal<S, E2> Mean<E2> ()
        {
            Bytecode.AddStep("mean");
            return Wrap<S, E2>(this);
        }

        /// <summary>
        ///     Adds the mean step to this <see cref="GraphTraversal{SType, EType}" />.
        /// </summary>
        public GraphTraversal<S, E2> Mean<E2> (Scope scope)
        {
            Bytecode.AddStep("mean", scope);
            return Wrap<S, E2>(this);
        }

        /// <summary>
        ///     Adds the min step to this <see cref="GraphTraversal{SType, EType}" />.
        /// </summary>
        public GraphTraversal<S, E2> Min<E2> ()
        {
            Bytecode.AddStep("min");
            return Wrap<S, E2>(this);
        }

        /// <summary>
        ///     Adds the min step to this <see cref="GraphTraversal{SType, EType}" />.
        /// </summary>
        public GraphTraversal<S, E2> Min<E2> (Scope scope)
        {
            Bytecode.AddStep("min", scope);
            return Wrap<S, E2>(this);
        }

        /// <summary>
        ///     Adds the not step to this <see cref="GraphTraversal{SType, EType}" />.
        /// </summary>
        public GraphTraversal<S, E> Not (ITraversal notTraversal)
        {
            Bytecode.AddStep("not", notTraversal);
            return Wrap<S, E>(this);
        }

        /// <summary>
        ///     Adds the option step to this <see cref="GraphTraversal{SType, EType}" />.
        /// </summary>
        public GraphTraversal<S, E> Option (object pickToken, ITraversal traversalOption)
        {
            Bytecode.AddStep("option", pickToken, traversalOption);
            return Wrap<S, E>(this);
        }

        /// <summary>
        ///     Adds the option step to this <see cref="GraphTraversal{SType, EType}" />.
        /// </summary>
        public GraphTraversal<S, E> Option (ITraversal traversalOption)
        {
            Bytecode.AddStep("option", traversalOption);
            return Wrap<S, E>(this);
        }

        /// <summary>
        ///     Adds the optional step to this <see cref="GraphTraversal{SType, EType}" />.
        /// </summary>
        public GraphTraversal<S, E2> Optional<E2> (ITraversal optionalTraversal)
        {
            Bytecode.AddStep("optional", optionalTraversal);
            return Wrap<S, E2>(this);
        }

        /// <summary>
        ///     Adds the or step to this <see cref="GraphTraversal{SType, EType}" />.
        /// </summary>
        public GraphTraversal<S, E> Or (params ITraversal[] orTraversals)
        {
            var args = new List<object>(0 + orTraversals.Length) {};
            args.AddRange(orTraversals);
            Bytecode.AddStep("or", args.ToArray());
            return Wrap<S, E>(this);
        }

        /// <summary>
        ///     Adds the order step to this <see cref="GraphTraversal{SType, EType}" />.
        /// </summary>
        public GraphTraversal<S, E> Order ()
        {
            Bytecode.AddStep("order");
            return Wrap<S, E>(this);
        }

        /// <summary>
        ///     Adds the order step to this <see cref="GraphTraversal{SType, EType}" />.
        /// </summary>
        public GraphTraversal<S, E> Order (Scope scope)
        {
            Bytecode.AddStep("order", scope);
            return Wrap<S, E>(this);
        }

        /// <summary>
        ///     Adds the otherV step to this <see cref="GraphTraversal{SType, EType}" />.
        /// </summary>
        public GraphTraversal<S, Vertex> OtherV ()
        {
            Bytecode.AddStep("otherV");
            return Wrap<S, Vertex>(this);
        }

        /// <summary>
        ///     Adds the out step to this <see cref="GraphTraversal{SType, EType}" />.
        /// </summary>
        public GraphTraversal<S, Vertex> Out (params string[] edgeLabels)
        {
            var args = new List<object>(0 + edgeLabels.Length) {};
            args.AddRange(edgeLabels);
            Bytecode.AddStep("out", args.ToArray());
            return Wrap<S, Vertex>(this);
        }

        /// <summary>
        ///     Adds the outE step to this <see cref="GraphTraversal{SType, EType}" />.
        /// </summary>
        public GraphTraversal<S, Edge> OutE (params string[] edgeLabels)
        {
            var args = new List<object>(0 + edgeLabels.Length) {};
            args.AddRange(edgeLabels);
            Bytecode.AddStep("outE", args.ToArray());
            return Wrap<S, Edge>(this);
        }

        /// <summary>
        ///     Adds the outV step to this <see cref="GraphTraversal{SType, EType}" />.
        /// </summary>
        public GraphTraversal<S, Vertex> OutV ()
        {
            Bytecode.AddStep("outV");
            return Wrap<S, Vertex>(this);
        }

        /// <summary>
        ///     Adds the pageRank step to this <see cref="GraphTraversal{SType, EType}" />.
        /// </summary>
        public GraphTraversal<S, E> PageRank ()
        {
            Bytecode.AddStep("pageRank");
            return Wrap<S, E>(this);
        }

        /// <summary>
        ///     Adds the pageRank step to this <see cref="GraphTraversal{SType, EType}" />.
        /// </summary>
        public GraphTraversal<S, E> PageRank (double alpha)
        {
            Bytecode.AddStep("pageRank", alpha);
            return Wrap<S, E>(this);
        }

        /// <summary>
        ///     Adds the path step to this <see cref="GraphTraversal{SType, EType}" />.
        /// </summary>
        public GraphTraversal<S, Path> Path ()
        {
            Bytecode.AddStep("path");
            return Wrap<S, Path>(this);
        }

        /// <summary>
        ///     Adds the peerPressure step to this <see cref="GraphTraversal{SType, EType}" />.
        /// </summary>
        public GraphTraversal<S, E> PeerPressure ()
        {
            Bytecode.AddStep("peerPressure");
            return Wrap<S, E>(this);
        }

        /// <summary>
        ///     Adds the profile step to this <see cref="GraphTraversal{SType, EType}" />.
        /// </summary>
        public GraphTraversal<S, E2> Profile<E2> ()
        {
            Bytecode.AddStep("profile");
            return Wrap<S, E2>(this);
        }

        /// <summary>
        ///     Adds the profile step to this <see cref="GraphTraversal{SType, EType}" />.
        /// </summary>
        public GraphTraversal<S, E> Profile (string sideEffectKey)
        {
            Bytecode.AddStep("profile", sideEffectKey);
            return Wrap<S, E>(this);
        }

        /// <summary>
        ///     Adds the program step to this <see cref="GraphTraversal{SType, EType}" />.
        /// </summary>
        public GraphTraversal<S, E> Program (object vertexProgram)
        {
            Bytecode.AddStep("program", vertexProgram);
            return Wrap<S, E>(this);
        }

        /// <summary>
        ///     Adds the project step to this <see cref="GraphTraversal{SType, EType}" />.
        /// </summary>
        public GraphTraversal<S, IDictionary<string, E2>> Project<E2> (string projectKey, params string[] otherProjectKeys)
        {
            var args = new List<object>(1 + otherProjectKeys.Length) {projectKey};
            args.AddRange(otherProjectKeys);
            Bytecode.AddStep("project", args.ToArray());
            return Wrap<S, IDictionary<string, E2>>(this);
        }

        /// <summary>
        ///     Adds the properties step to this <see cref="GraphTraversal{SType, EType}" />.
        /// </summary>
        public GraphTraversal<S, E2> Properties<E2> (params string[] propertyKeys)
        {
            var args = new List<object>(0 + propertyKeys.Length) {};
            args.AddRange(propertyKeys);
            Bytecode.AddStep("properties", args.ToArray());
            return Wrap<S, E2>(this);
        }

        /// <summary>
        ///     Adds the property step to this <see cref="GraphTraversal{SType, EType}" />.
        /// </summary>
        public GraphTraversal<S, E> Property (Cardinality cardinality, object key, object value, params object[] keyValues)
        {
            var args = new List<object>(3 + keyValues.Length) {cardinality, key, value};
            args.AddRange(keyValues);
            Bytecode.AddStep("property", args.ToArray());
            return Wrap<S, E>(this);
        }

        /// <summary>
        ///     Adds the property step to this <see cref="GraphTraversal{SType, EType}" />.
        /// </summary>
        public GraphTraversal<S, E> Property (object key, object value, params object[] keyValues)
        {
            var args = new List<object>(2 + keyValues.Length) {key, value};
            args.AddRange(keyValues);
            Bytecode.AddStep("property", args.ToArray());
            return Wrap<S, E>(this);
        }

        /// <summary>
        ///     Adds the propertyMap step to this <see cref="GraphTraversal{SType, EType}" />.
        /// </summary>
        public GraphTraversal<S, IDictionary<string, E2>> PropertyMap<E2> (params string[] propertyKeys)
        {
            var args = new List<object>(0 + propertyKeys.Length) {};
            args.AddRange(propertyKeys);
            Bytecode.AddStep("propertyMap", args.ToArray());
            return Wrap<S, IDictionary<string, E2>>(this);
        }

        /// <summary>
        ///     Adds the range step to this <see cref="GraphTraversal{SType, EType}" />.
        /// </summary>
        public GraphTraversal<S, E2> Range<E2> (Scope scope, long low, long high)
        {
            Bytecode.AddStep("range", scope, low, high);
            return Wrap<S, E2>(this);
        }

        /// <summary>
        ///     Adds the range step to this <see cref="GraphTraversal{SType, EType}" />.
        /// </summary>
<<<<<<< HEAD
        public GraphTraversal< S , E2 > Range<E2> (long low, long high)
        {
            Bytecode.AddStep("range", low, high);
            return Wrap< S , E2 >(this);
=======
        public GraphTraversal<S, E> Range (long low, long high)
        {
            Bytecode.AddStep("range", low, high);
            return Wrap<S, E>(this);
>>>>>>> 92a09d8c
        }

        /// <summary>
        ///     Adds the repeat step to this <see cref="GraphTraversal{SType, EType}" />.
        /// </summary>
        public GraphTraversal<S, E> Repeat (ITraversal repeatTraversal)
        {
            Bytecode.AddStep("repeat", repeatTraversal);
            return Wrap<S, E>(this);
        }

        /// <summary>
        ///     Adds the sack step to this <see cref="GraphTraversal{SType, EType}" />.
        /// </summary>
        public GraphTraversal<S, E2> Sack<E2> ()
        {
            Bytecode.AddStep("sack");
            return Wrap<S, E2>(this);
        }

        /// <summary>
        ///     Adds the sack step to this <see cref="GraphTraversal{SType, EType}" />.
        /// </summary>
        public GraphTraversal<S, E> Sack (object sackOperator)
        {
            Bytecode.AddStep("sack", sackOperator);
            return Wrap<S, E>(this);
        }

        /// <summary>
<<<<<<< HEAD
=======
        ///     Adds the sack step to this <see cref="GraphTraversal{SType, EType}" />.
        /// </summary>
        public GraphTraversal<S, E> Sack (object sackOperator, string elementPropertyKey)
        {
            Bytecode.AddStep("sack", sackOperator, elementPropertyKey);
            return Wrap<S, E>(this);
        }

        /// <summary>
>>>>>>> 92a09d8c
        ///     Adds the sample step to this <see cref="GraphTraversal{SType, EType}" />.
        /// </summary>
        public GraphTraversal<S, E> Sample (Scope scope, int amountToSample)
        {
            Bytecode.AddStep("sample", scope, amountToSample);
            return Wrap<S, E>(this);
        }

        /// <summary>
        ///     Adds the sample step to this <see cref="GraphTraversal{SType, EType}" />.
        /// </summary>
        public GraphTraversal<S, E> Sample (int amountToSample)
        {
            Bytecode.AddStep("sample", amountToSample);
            return Wrap<S, E>(this);
        }

        /// <summary>
        ///     Adds the select step to this <see cref="GraphTraversal{SType, EType}" />.
        /// </summary>
        public GraphTraversal<S, ICollection<E2>> Select<E2> (Column column)
        {
            Bytecode.AddStep("select", column);
            return Wrap<S, ICollection<E2>>(this);
        }

        /// <summary>
        ///     Adds the select step to this <see cref="GraphTraversal{SType, EType}" />.
        /// </summary>
        public GraphTraversal<S, E2> Select<E2> (Pop pop, string selectKey)
        {
            Bytecode.AddStep("select", pop, selectKey);
            return Wrap<S, E2>(this);
        }

        /// <summary>
        ///     Adds the select step to this <see cref="GraphTraversal{SType, EType}" />.
        /// </summary>
        public GraphTraversal<S, IDictionary<string, E2>> Select<E2> (Pop pop, string selectKey1, string selectKey2, params string[] otherSelectKeys)
        {
            var args = new List<object>(3 + otherSelectKeys.Length) {pop, selectKey1, selectKey2};
            args.AddRange(otherSelectKeys);
            Bytecode.AddStep("select", args.ToArray());
            return Wrap<S, IDictionary<string, E2>>(this);
        }

        /// <summary>
        ///     Adds the select step to this <see cref="GraphTraversal{SType, EType}" />.
        /// </summary>
        public GraphTraversal<S, E2> Select<E2> (string selectKey)
        {
            Bytecode.AddStep("select", selectKey);
            return Wrap<S, E2>(this);
        }

        /// <summary>
        ///     Adds the select step to this <see cref="GraphTraversal{SType, EType}" />.
        /// </summary>
        public GraphTraversal<S, IDictionary<string, E2>> Select<E2> (string selectKey1, string selectKey2, params string[] otherSelectKeys)
        {
            var args = new List<object>(2 + otherSelectKeys.Length) {selectKey1, selectKey2};
            args.AddRange(otherSelectKeys);
            Bytecode.AddStep("select", args.ToArray());
            return Wrap<S, IDictionary<string, E2>>(this);
        }

        /// <summary>
        ///     Adds the sideEffect step to this <see cref="GraphTraversal{SType, EType}" />.
        /// </summary>
        public GraphTraversal<S, E> SideEffect (object consumer)
        {
            Bytecode.AddStep("sideEffect", consumer);
            return Wrap<S, E>(this);
        }

        /// <summary>
        ///     Adds the sideEffect step to this <see cref="GraphTraversal{SType, EType}" />.
        /// </summary>
        public GraphTraversal<S, E> SideEffect (ITraversal sideEffectTraversal)
        {
            Bytecode.AddStep("sideEffect", sideEffectTraversal);
            return Wrap<S, E>(this);
        }

        /// <summary>
        ///     Adds the simplePath step to this <see cref="GraphTraversal{SType, EType}" />.
        /// </summary>
        public GraphTraversal<S, E> SimplePath ()
        {
            Bytecode.AddStep("simplePath");
            return Wrap<S, E>(this);
        }

        /// <summary>
        ///     Adds the skip step to this <see cref="GraphTraversal{SType, EType}" />.
        /// </summary>
        public GraphTraversal< S , E2 > Skip<E2> (Scope scope, long skip)
        {
            Bytecode.AddStep("skip", scope, skip);
            return Wrap< S , E2 >(this);
        }

        /// <summary>
        ///     Adds the skip step to this <see cref="GraphTraversal{SType, EType}" />.
        /// </summary>
        public GraphTraversal< S , E2 > Skip<E2> (long skip)
        {
            Bytecode.AddStep("skip", skip);
            return Wrap< S , E2 >(this);
        }

        /// <summary>
        ///     Adds the store step to this <see cref="GraphTraversal{SType, EType}" />.
        /// </summary>
        public GraphTraversal<S, E> Store (string sideEffectKey)
        {
            Bytecode.AddStep("store", sideEffectKey);
            return Wrap<S, E>(this);
        }

        /// <summary>
        ///     Adds the subgraph step to this <see cref="GraphTraversal{SType, EType}" />.
        /// </summary>
        public GraphTraversal<S, Edge> Subgraph (string sideEffectKey)
        {
            Bytecode.AddStep("subgraph", sideEffectKey);
            return Wrap<S, Edge>(this);
        }

        /// <summary>
        ///     Adds the sum step to this <see cref="GraphTraversal{SType, EType}" />.
        /// </summary>
        public GraphTraversal<S, E2> Sum<E2> ()
        {
            Bytecode.AddStep("sum");
            return Wrap<S, E2>(this);
        }

        /// <summary>
        ///     Adds the sum step to this <see cref="GraphTraversal{SType, EType}" />.
        /// </summary>
        public GraphTraversal<S, E2> Sum<E2> (Scope scope)
        {
            Bytecode.AddStep("sum", scope);
            return Wrap<S, E2>(this);
        }

        /// <summary>
        ///     Adds the tail step to this <see cref="GraphTraversal{SType, EType}" />.
        /// </summary>
<<<<<<< HEAD
        public GraphTraversal< S , E2 > Tail<E2> ()
        {
            Bytecode.AddStep("tail");
            return Wrap< S , E2 >(this);
=======
        public GraphTraversal<S, E> Tail ()
        {
            Bytecode.AddStep("tail");
            return Wrap<S, E>(this);
>>>>>>> 92a09d8c
        }

        /// <summary>
        ///     Adds the tail step to this <see cref="GraphTraversal{SType, EType}" />.
        /// </summary>
        public GraphTraversal<S, E2> Tail<E2> (Scope scope)
        {
            Bytecode.AddStep("tail", scope);
            return Wrap<S, E2>(this);
        }

        /// <summary>
        ///     Adds the tail step to this <see cref="GraphTraversal{SType, EType}" />.
        /// </summary>
        public GraphTraversal<S, E2> Tail<E2> (Scope scope, long limit)
        {
            Bytecode.AddStep("tail", scope, limit);
            return Wrap<S, E2>(this);
        }

        /// <summary>
        ///     Adds the tail step to this <see cref="GraphTraversal{SType, EType}" />.
        /// </summary>
<<<<<<< HEAD
        public GraphTraversal< S , E2 > Tail<E2> (long limit)
        {
            Bytecode.AddStep("tail", limit);
            return Wrap< S , E2 >(this);
=======
        public GraphTraversal<S, E> Tail (long limit)
        {
            Bytecode.AddStep("tail", limit);
            return Wrap<S, E>(this);
>>>>>>> 92a09d8c
        }

        /// <summary>
        ///     Adds the timeLimit step to this <see cref="GraphTraversal{SType, EType}" />.
        /// </summary>
        public GraphTraversal<S, E> TimeLimit (long timeLimit)
        {
            Bytecode.AddStep("timeLimit", timeLimit);
            return Wrap<S, E>(this);
        }

        /// <summary>
        ///     Adds the times step to this <see cref="GraphTraversal{SType, EType}" />.
        /// </summary>
        public GraphTraversal<S, E> Times (int maxLoops)
        {
            Bytecode.AddStep("times", maxLoops);
            return Wrap<S, E>(this);
        }

        /// <summary>
        ///     Adds the to step to this <see cref="GraphTraversal{SType, EType}" />.
        /// </summary>
        public GraphTraversal<S, Vertex> To (Direction direction, params string[] edgeLabels)
        {
            var args = new List<object>(1 + edgeLabels.Length) {direction};
            args.AddRange(edgeLabels);
            Bytecode.AddStep("to", args.ToArray());
            return Wrap<S, Vertex>(this);
        }

        /// <summary>
        ///     Adds the to step to this <see cref="GraphTraversal{SType, EType}" />.
        /// </summary>
        public GraphTraversal<S, E> To (string toStepLabel)
        {
            Bytecode.AddStep("to", toStepLabel);
            return Wrap<S, E>(this);
        }

        /// <summary>
        ///     Adds the to step to this <see cref="GraphTraversal{SType, EType}" />.
        /// </summary>
        public GraphTraversal<S, E> To (ITraversal toVertex)
        {
            Bytecode.AddStep("to", toVertex);
            return Wrap<S, E>(this);
        }

        /// <summary>
        ///     Adds the to step to this <see cref="GraphTraversal{SType, EType}" />.
        /// </summary>
        public GraphTraversal< S , E > To (Vertex toVertex)
        {
            Bytecode.AddStep("to", toVertex);
            return Wrap< S , E >(this);
        }

        /// <summary>
        ///     Adds the toE step to this <see cref="GraphTraversal{SType, EType}" />.
        /// </summary>
        public GraphTraversal<S, Edge> ToE (Direction direction, params string[] edgeLabels)
        {
            var args = new List<object>(1 + edgeLabels.Length) {direction};
            args.AddRange(edgeLabels);
            Bytecode.AddStep("toE", args.ToArray());
            return Wrap<S, Edge>(this);
        }

        /// <summary>
        ///     Adds the toV step to this <see cref="GraphTraversal{SType, EType}" />.
        /// </summary>
        public GraphTraversal<S, Vertex> ToV (Direction direction)
        {
            Bytecode.AddStep("toV", direction);
            return Wrap<S, Vertex>(this);
        }

        /// <summary>
        ///     Adds the tree step to this <see cref="GraphTraversal{SType, EType}" />.
        /// </summary>
        public GraphTraversal<S, E2> Tree<E2> ()
        {
            Bytecode.AddStep("tree");
            return Wrap<S, E2>(this);
        }

        /// <summary>
        ///     Adds the tree step to this <see cref="GraphTraversal{SType, EType}" />.
        /// </summary>
        public GraphTraversal<S, E> Tree (string sideEffectKey)
        {
            Bytecode.AddStep("tree", sideEffectKey);
            return Wrap<S, E>(this);
        }

        /// <summary>
        ///     Adds the unfold step to this <see cref="GraphTraversal{SType, EType}" />.
        /// </summary>
        public GraphTraversal<S, E2> Unfold<E2> ()
        {
            Bytecode.AddStep("unfold");
            return Wrap<S, E2>(this);
        }

        /// <summary>
        ///     Adds the union step to this <see cref="GraphTraversal{SType, EType}" />.
        /// </summary>
        public GraphTraversal<S, E2> Union<E2> (params ITraversal[] unionTraversals)
        {
            var args = new List<object>(0 + unionTraversals.Length) {};
            args.AddRange(unionTraversals);
            Bytecode.AddStep("union", args.ToArray());
            return Wrap<S, E2>(this);
        }

        /// <summary>
        ///     Adds the until step to this <see cref="GraphTraversal{SType, EType}" />.
        /// </summary>
        public GraphTraversal<S, E> Until (TraversalPredicate untilPredicate)
        {
            Bytecode.AddStep("until", untilPredicate);
            return Wrap<S, E>(this);
        }

        /// <summary>
        ///     Adds the until step to this <see cref="GraphTraversal{SType, EType}" />.
        /// </summary>
        public GraphTraversal<S, E> Until (ITraversal untilTraversal)
        {
            Bytecode.AddStep("until", untilTraversal);
            return Wrap<S, E>(this);
        }

        /// <summary>
        ///     Adds the value step to this <see cref="GraphTraversal{SType, EType}" />.
        /// </summary>
        public GraphTraversal<S, E2> Value<E2> ()
        {
            Bytecode.AddStep("value");
            return Wrap<S, E2>(this);
        }

        /// <summary>
        ///     Adds the valueMap step to this <see cref="GraphTraversal{SType, EType}" />.
        /// </summary>
<<<<<<< HEAD
        public GraphTraversal< S , IDictionary<TKey, TValue> > ValueMap<TKey, TValue> (params string[] propertyKeys)
=======
        public GraphTraversal<S, IDictionary<string, E2>> ValueMap<E2> (params string[] propertyKeys)
>>>>>>> 92a09d8c
        {
            var args = new List<object>(0 + propertyKeys.Length) {};
            args.AddRange(propertyKeys);
            Bytecode.AddStep("valueMap", args.ToArray());
<<<<<<< HEAD
            return Wrap< S , IDictionary<TKey, TValue> >(this);
=======
            return Wrap<S, IDictionary<string, E2>>(this);
>>>>>>> 92a09d8c
        }

        /// <summary>
        ///     Adds the valueMap step to this <see cref="GraphTraversal{SType, EType}" />.
        /// </summary>
<<<<<<< HEAD
        public GraphTraversal< S , IDictionary<TKey, TValue> > ValueMap<TKey, TValue> (bool includeTokens, params string[] propertyKeys)
=======
        public GraphTraversal<S, IDictionary<string, E2>> ValueMap<E2> (bool includeTokens, params string[] propertyKeys)
>>>>>>> 92a09d8c
        {
            var args = new List<object>(1 + propertyKeys.Length) {includeTokens};
            args.AddRange(propertyKeys);
            Bytecode.AddStep("valueMap", args.ToArray());
<<<<<<< HEAD
            return Wrap< S , IDictionary<TKey, TValue> >(this);
=======
            return Wrap<S, IDictionary<string, E2>>(this);
>>>>>>> 92a09d8c
        }

        /// <summary>
        ///     Adds the values step to this <see cref="GraphTraversal{SType, EType}" />.
        /// </summary>
        public GraphTraversal<S, E2> Values<E2> (params string[] propertyKeys)
        {
            var args = new List<object>(0 + propertyKeys.Length) {};
            args.AddRange(propertyKeys);
            Bytecode.AddStep("values", args.ToArray());
            return Wrap<S, E2>(this);
        }

        /// <summary>
        ///     Adds the where step to this <see cref="GraphTraversal{SType, EType}" />.
        /// </summary>
        public GraphTraversal<S, E> Where (TraversalPredicate predicate)
        {
            Bytecode.AddStep("where", predicate);
            return Wrap<S, E>(this);
        }

        /// <summary>
        ///     Adds the where step to this <see cref="GraphTraversal{SType, EType}" />.
        /// </summary>
        public GraphTraversal<S, E> Where (string startKey, TraversalPredicate predicate)
        {
            Bytecode.AddStep("where", startKey, predicate);
            return Wrap<S, E>(this);
        }

        /// <summary>
        ///     Adds the where step to this <see cref="GraphTraversal{SType, EType}" />.
        /// </summary>
        public GraphTraversal<S, E> Where (ITraversal whereTraversal)
        {
            Bytecode.AddStep("where", whereTraversal);
            return Wrap<S, E>(this);
        }

    }
}<|MERGE_RESOLUTION|>--- conflicted
+++ resolved
@@ -76,56 +76,19 @@
         /// <summary>
         ///     Adds the addE step to this <see cref="GraphTraversal{SType, EType}" />.
         /// </summary>
-<<<<<<< HEAD
-        public GraphTraversal< S , Edge > AddE (string edgeLabel)
-=======
-        public GraphTraversal<S, Edge> AddE (Direction direction, string firstVertexKeyOrEdgeLabel, string edgeLabelOrSecondVertexKey, params object[] propertyKeyValues)
-        {
-            var args = new List<object>(3 + propertyKeyValues.Length) {direction, firstVertexKeyOrEdgeLabel, edgeLabelOrSecondVertexKey};
-            args.AddRange(propertyKeyValues);
-            Bytecode.AddStep("addE", args.ToArray());
-            return Wrap<S, Edge>(this);
-        }
-
-        /// <summary>
-        ///     Adds the addE step to this <see cref="GraphTraversal{SType, EType}" />.
-        /// </summary>
         public GraphTraversal<S, Edge> AddE (string edgeLabel)
->>>>>>> 92a09d8c
         {
             Bytecode.AddStep("addE", edgeLabel);
             return Wrap<S, Edge>(this);
         }
 
         /// <summary>
-<<<<<<< HEAD
         ///     Adds the addE step to this <see cref="GraphTraversal{SType, EType}" />.
         /// </summary>
-        public GraphTraversal< S , Edge > AddE (ITraversal edgeLabelTraversal)
+        public GraphTraversal<S, Edge> AddE (ITraversal edgeLabelTraversal)
         {
             Bytecode.AddStep("addE", edgeLabelTraversal);
-            return Wrap< S , Edge >(this);
-=======
-        ///     Adds the addInE step to this <see cref="GraphTraversal{SType, EType}" />.
-        /// </summary>
-        public GraphTraversal<S, Edge> AddInE (string firstVertexKeyOrEdgeLabel, string edgeLabelOrSecondVertexKey, params object[] propertyKeyValues)
-        {
-            var args = new List<object>(2 + propertyKeyValues.Length) {firstVertexKeyOrEdgeLabel, edgeLabelOrSecondVertexKey};
-            args.AddRange(propertyKeyValues);
-            Bytecode.AddStep("addInE", args.ToArray());
             return Wrap<S, Edge>(this);
-        }
-
-        /// <summary>
-        ///     Adds the addOutE step to this <see cref="GraphTraversal{SType, EType}" />.
-        /// </summary>
-        public GraphTraversal<S, Edge> AddOutE (string firstVertexKeyOrEdgeLabel, string edgeLabelOrSecondVertexKey, params object[] propertyKeyValues)
-        {
-            var args = new List<object>(2 + propertyKeyValues.Length) {firstVertexKeyOrEdgeLabel, edgeLabelOrSecondVertexKey};
-            args.AddRange(propertyKeyValues);
-            Bytecode.AddStep("addOutE", args.ToArray());
-            return Wrap<S, Edge>(this);
->>>>>>> 92a09d8c
         }
 
         /// <summary>
@@ -140,35 +103,19 @@
         /// <summary>
         ///     Adds the addV step to this <see cref="GraphTraversal{SType, EType}" />.
         /// </summary>
-<<<<<<< HEAD
-        public GraphTraversal< S , Vertex > AddV (string vertexLabel)
-        {
-            Bytecode.AddStep("addV", vertexLabel);
-            return Wrap< S , Vertex >(this);
-=======
-        public GraphTraversal<S, Vertex> AddV (params object[] propertyKeyValues)
-        {
-            var args = new List<object>(0 + propertyKeyValues.Length) {};
-            args.AddRange(propertyKeyValues);
-            Bytecode.AddStep("addV", args.ToArray());
-            return Wrap<S, Vertex>(this);
->>>>>>> 92a09d8c
-        }
-
-        /// <summary>
-        ///     Adds the addV step to this <see cref="GraphTraversal{SType, EType}" />.
-        /// </summary>
-<<<<<<< HEAD
-        public GraphTraversal< S , Vertex > AddV (ITraversal vertexLabelTraversal)
-        {
-            Bytecode.AddStep("addV", vertexLabelTraversal);
-            return Wrap< S , Vertex >(this);
-=======
         public GraphTraversal<S, Vertex> AddV (string vertexLabel)
         {
             Bytecode.AddStep("addV", vertexLabel);
             return Wrap<S, Vertex>(this);
->>>>>>> 92a09d8c
+        }
+
+        /// <summary>
+        ///     Adds the addV step to this <see cref="GraphTraversal{SType, EType}" />.
+        /// </summary>
+        public GraphTraversal<S, Vertex> AddV (ITraversal vertexLabelTraversal)
+        {
+            Bytecode.AddStep("addV", vertexLabelTraversal);
+            return Wrap<S, Vertex>(this);
         }
 
         /// <summary>
@@ -613,10 +560,10 @@
         /// <summary>
         ///     Adds the from step to this <see cref="GraphTraversal{SType, EType}" />.
         /// </summary>
-        public GraphTraversal< S , E > From (Vertex fromVertex)
+        public GraphTraversal<S, E> From (Vertex fromVertex)
         {
             Bytecode.AddStep("from", fromVertex);
-            return Wrap< S , E >(this);
+            return Wrap<S, E>(this);
         }
 
         /// <summary>
@@ -656,27 +603,6 @@
         }
 
         /// <summary>
-<<<<<<< HEAD
-=======
-        ///     Adds the groupV3d0 step to this <see cref="GraphTraversal{SType, EType}" />.
-        /// </summary>
-        public GraphTraversal<S, IDictionary<K, V>> GroupV3d0<K, V> ()
-        {
-            Bytecode.AddStep("groupV3d0");
-            return Wrap<S, IDictionary<K, V>>(this);
-        }
-
-        /// <summary>
-        ///     Adds the groupV3d0 step to this <see cref="GraphTraversal{SType, EType}" />.
-        /// </summary>
-        public GraphTraversal<S, E> GroupV3d0 (string sideEffectKey)
-        {
-            Bytecode.AddStep("groupV3d0", sideEffectKey);
-            return Wrap<S, E>(this);
-        }
-
-        /// <summary>
->>>>>>> 92a09d8c
         ///     Adds the has step to this <see cref="GraphTraversal{SType, EType}" />.
         /// </summary>
         public GraphTraversal<S, E> Has (string propertyKey)
@@ -954,17 +880,10 @@
         /// <summary>
         ///     Adds the limit step to this <see cref="GraphTraversal{SType, EType}" />.
         /// </summary>
-<<<<<<< HEAD
-        public GraphTraversal< S , E2 > Limit<E2> (long limit)
+        public GraphTraversal<S, E2> Limit<E2> (long limit)
         {
             Bytecode.AddStep("limit", limit);
-            return Wrap< S , E2 >(this);
-=======
-        public GraphTraversal<S, E> Limit (long limit)
-        {
-            Bytecode.AddStep("limit", limit);
-            return Wrap<S, E>(this);
->>>>>>> 92a09d8c
+            return Wrap<S, E2>(this);
         }
 
         /// <summary>
@@ -1004,27 +923,6 @@
         }
 
         /// <summary>
-<<<<<<< HEAD
-=======
-        ///     Adds the mapKeys step to this <see cref="GraphTraversal{SType, EType}" />.
-        /// </summary>
-        public GraphTraversal<S, E2> MapKeys<E2> ()
-        {
-            Bytecode.AddStep("mapKeys");
-            return Wrap<S, E2>(this);
-        }
-
-        /// <summary>
-        ///     Adds the mapValues step to this <see cref="GraphTraversal{SType, EType}" />.
-        /// </summary>
-        public GraphTraversal<S, E2> MapValues<E2> ()
-        {
-            Bytecode.AddStep("mapValues");
-            return Wrap<S, E2>(this);
-        }
-
-        /// <summary>
->>>>>>> 92a09d8c
         ///     Adds the match step to this <see cref="GraphTraversal{SType, EType}" />.
         /// </summary>
         public GraphTraversal<S, IDictionary<string, E2>> Match<E2> (params ITraversal[] matchTraversals)
@@ -1038,10 +936,10 @@
         /// <summary>
         ///     Adds the math step to this <see cref="GraphTraversal{SType, EType}" />.
         /// </summary>
-        public GraphTraversal< S , double > Math (string expression)
+        public GraphTraversal<S, double> Math (string expression)
         {
             Bytecode.AddStep("math", expression);
-            return Wrap< S , double >(this);
+            return Wrap<S, double>(this);
         }
 
         /// <summary>
@@ -1333,17 +1231,10 @@
         /// <summary>
         ///     Adds the range step to this <see cref="GraphTraversal{SType, EType}" />.
         /// </summary>
-<<<<<<< HEAD
-        public GraphTraversal< S , E2 > Range<E2> (long low, long high)
+        public GraphTraversal<S, E2> Range<E2> (long low, long high)
         {
             Bytecode.AddStep("range", low, high);
-            return Wrap< S , E2 >(this);
-=======
-        public GraphTraversal<S, E> Range (long low, long high)
-        {
-            Bytecode.AddStep("range", low, high);
-            return Wrap<S, E>(this);
->>>>>>> 92a09d8c
+            return Wrap<S, E2>(this);
         }
 
         /// <summary>
@@ -1374,18 +1265,6 @@
         }
 
         /// <summary>
-<<<<<<< HEAD
-=======
-        ///     Adds the sack step to this <see cref="GraphTraversal{SType, EType}" />.
-        /// </summary>
-        public GraphTraversal<S, E> Sack (object sackOperator, string elementPropertyKey)
-        {
-            Bytecode.AddStep("sack", sackOperator, elementPropertyKey);
-            return Wrap<S, E>(this);
-        }
-
-        /// <summary>
->>>>>>> 92a09d8c
         ///     Adds the sample step to this <see cref="GraphTraversal{SType, EType}" />.
         /// </summary>
         public GraphTraversal<S, E> Sample (Scope scope, int amountToSample)
@@ -1482,19 +1361,19 @@
         /// <summary>
         ///     Adds the skip step to this <see cref="GraphTraversal{SType, EType}" />.
         /// </summary>
-        public GraphTraversal< S , E2 > Skip<E2> (Scope scope, long skip)
+        public GraphTraversal<S, E2> Skip<E2> (Scope scope, long skip)
         {
             Bytecode.AddStep("skip", scope, skip);
-            return Wrap< S , E2 >(this);
+            return Wrap<S, E2>(this);
         }
 
         /// <summary>
         ///     Adds the skip step to this <see cref="GraphTraversal{SType, EType}" />.
         /// </summary>
-        public GraphTraversal< S , E2 > Skip<E2> (long skip)
+        public GraphTraversal<S, E2> Skip<E2> (long skip)
         {
             Bytecode.AddStep("skip", skip);
-            return Wrap< S , E2 >(this);
+            return Wrap<S, E2>(this);
         }
 
         /// <summary>
@@ -1536,17 +1415,10 @@
         /// <summary>
         ///     Adds the tail step to this <see cref="GraphTraversal{SType, EType}" />.
         /// </summary>
-<<<<<<< HEAD
-        public GraphTraversal< S , E2 > Tail<E2> ()
+        public GraphTraversal<S, E2> Tail<E2> ()
         {
             Bytecode.AddStep("tail");
-            return Wrap< S , E2 >(this);
-=======
-        public GraphTraversal<S, E> Tail ()
-        {
-            Bytecode.AddStep("tail");
-            return Wrap<S, E>(this);
->>>>>>> 92a09d8c
+            return Wrap<S, E2>(this);
         }
 
         /// <summary>
@@ -1570,17 +1442,10 @@
         /// <summary>
         ///     Adds the tail step to this <see cref="GraphTraversal{SType, EType}" />.
         /// </summary>
-<<<<<<< HEAD
-        public GraphTraversal< S , E2 > Tail<E2> (long limit)
+        public GraphTraversal<S, E2> Tail<E2> (long limit)
         {
             Bytecode.AddStep("tail", limit);
-            return Wrap< S , E2 >(this);
-=======
-        public GraphTraversal<S, E> Tail (long limit)
-        {
-            Bytecode.AddStep("tail", limit);
-            return Wrap<S, E>(this);
->>>>>>> 92a09d8c
+            return Wrap<S, E2>(this);
         }
 
         /// <summary>
@@ -1633,10 +1498,10 @@
         /// <summary>
         ///     Adds the to step to this <see cref="GraphTraversal{SType, EType}" />.
         /// </summary>
-        public GraphTraversal< S , E > To (Vertex toVertex)
+        public GraphTraversal<S, E> To (Vertex toVertex)
         {
             Bytecode.AddStep("to", toVertex);
-            return Wrap< S , E >(this);
+            return Wrap<S, E>(this);
         }
 
         /// <summary>
@@ -1727,39 +1592,23 @@
         /// <summary>
         ///     Adds the valueMap step to this <see cref="GraphTraversal{SType, EType}" />.
         /// </summary>
-<<<<<<< HEAD
-        public GraphTraversal< S , IDictionary<TKey, TValue> > ValueMap<TKey, TValue> (params string[] propertyKeys)
-=======
-        public GraphTraversal<S, IDictionary<string, E2>> ValueMap<E2> (params string[] propertyKeys)
->>>>>>> 92a09d8c
+        public GraphTraversal<S, IDictionary<TKey, TValue>> ValueMap<TKey, TValue> (params string[] propertyKeys)
         {
             var args = new List<object>(0 + propertyKeys.Length) {};
             args.AddRange(propertyKeys);
             Bytecode.AddStep("valueMap", args.ToArray());
-<<<<<<< HEAD
-            return Wrap< S , IDictionary<TKey, TValue> >(this);
-=======
-            return Wrap<S, IDictionary<string, E2>>(this);
->>>>>>> 92a09d8c
+            return Wrap<S, IDictionary<TKey, TValue>>(this);
         }
 
         /// <summary>
         ///     Adds the valueMap step to this <see cref="GraphTraversal{SType, EType}" />.
         /// </summary>
-<<<<<<< HEAD
-        public GraphTraversal< S , IDictionary<TKey, TValue> > ValueMap<TKey, TValue> (bool includeTokens, params string[] propertyKeys)
-=======
-        public GraphTraversal<S, IDictionary<string, E2>> ValueMap<E2> (bool includeTokens, params string[] propertyKeys)
->>>>>>> 92a09d8c
+        public GraphTraversal<S, IDictionary<TKey, TValue>> ValueMap<TKey, TValue> (bool includeTokens, params string[] propertyKeys)
         {
             var args = new List<object>(1 + propertyKeys.Length) {includeTokens};
             args.AddRange(propertyKeys);
             Bytecode.AddStep("valueMap", args.ToArray());
-<<<<<<< HEAD
-            return Wrap< S , IDictionary<TKey, TValue> >(this);
-=======
-            return Wrap<S, IDictionary<string, E2>>(this);
->>>>>>> 92a09d8c
+            return Wrap<S, IDictionary<TKey, TValue>>(this);
         }
 
         /// <summary>
