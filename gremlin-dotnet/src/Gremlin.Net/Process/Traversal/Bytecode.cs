--- conflicted
+++ resolved
@@ -114,26 +114,18 @@
             {
                 return null;
             }
-            
+
             if (searchBindings)
             {
                 var variable = Bindings.GetBoundVariable(argument);
                 if (variable != null)
                     return new Binding(variable, ConvertArgument(argument, false));
             }
-<<<<<<< HEAD
-=======
-
-            if (null == argument)
-            {
-                return null;
-            }
 
             if (argument is ITraversal traversal && !traversal.IsAnonymous)
                 throw new ArgumentException(
                     $"The child traversal of {traversal.Bytecode} was not spawned anonymously - use the __ class rather than a TraversalSource to construct the child traversal");
-                
->>>>>>> 70208c2a
+
             
             if (IsDictionaryType(argument.GetType()))
             {
