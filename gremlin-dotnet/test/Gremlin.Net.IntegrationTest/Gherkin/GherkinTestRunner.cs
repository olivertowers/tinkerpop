--- conflicted
+++ resolved
@@ -38,18 +38,12 @@
     public class GherkinTestRunner
     {
         private static readonly IDictionary<string, IgnoreReason> IgnoredScenarios =
-<<<<<<< HEAD
             new Dictionary<string, IgnoreReason>
             {
                 { "g_V_valueMapXtrueX", IgnoreReason.TraversalTDeserializationNotSupported },   // TINKERPOP-1866
                 { "g_V_valueMapXtrue_name_ageX", IgnoreReason.TraversalTDeserializationNotSupported }, // TINKERPOP-1866
-                { "g_V_hasLabelXpersonX_filterXoutEXcreatedXX_valueMapXtrueX", IgnoreReason.TraversalTDeserializationNotSupported }, // TINKERPOP-1866
-                {"g_V_hasIdXwithinXemptyXX_count", IgnoreReason.PWithinWrapsArgumentsInArray},
-                {"g_VX1X_out_aggregateXxX_out_whereXnotXwithinXaXXX", IgnoreReason.PWithinWrapsArgumentsInArray}
+                { "g_V_hasLabelXpersonX_filterXoutEXcreatedXX_valueMapXtrueX", IgnoreReason.TraversalTDeserializationNotSupported } // TINKERPOP-1866
             };
-=======
-            new Dictionary<string, IgnoreReason>();
->>>>>>> 8c87fcfb
         
         private static class Keywords
         {
