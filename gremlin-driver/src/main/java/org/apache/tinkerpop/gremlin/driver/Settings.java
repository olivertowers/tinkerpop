/*
 * Licensed to the Apache Software Foundation (ASF) under one
 * or more contributor license agreements.  See the NOTICE file
 * distributed with this work for additional information
 * regarding copyright ownership.  The ASF licenses this file
 * to you under the Apache License, Version 2.0 (the
 * "License"); you may not use this file except in compliance
 * with the License.  You may obtain a copy of the License at
 *
 * http://www.apache.org/licenses/LICENSE-2.0
 *
 * Unless required by applicable law or agreed to in writing,
 * software distributed under the License is distributed on an
 * "AS IS" BASIS, WITHOUT WARRANTIES OR CONDITIONS OF ANY
 * KIND, either express or implied.  See the License for the
 * specific language governing permissions and limitations
 * under the License.
 */
package org.apache.tinkerpop.gremlin.driver;

import org.apache.commons.configuration.Configuration;
import org.apache.tinkerpop.gremlin.driver.ser.GryoMessageSerializerV3d0;
import org.apache.tinkerpop.gremlin.util.iterator.IteratorUtils;
import org.yaml.snakeyaml.TypeDescription;
import org.yaml.snakeyaml.Yaml;
import org.yaml.snakeyaml.constructor.Constructor;

import java.io.InputStream;
import java.util.ArrayList;
import java.util.HashMap;
import java.util.List;
import java.util.Map;
import java.util.Objects;
import java.util.Optional;
import java.util.stream.Collectors;

/**
 * Settings for the {@link Cluster} and its related components.
 *
 * @author Stephen Mallette (http://stephen.genoprime.com)
 */
final class Settings {

    /**
     * The port of the Gremlin Server to connect to which defaults to {@code 8192}. The same port will be applied for
     * all {@link #hosts}.
     */
    public int port = 8182;

    /**
     * The list of hosts that the driver will connect to.
     */
    public List<String> hosts = new ArrayList<>();

    /**
     * The serializer that will be used when communicating with the server. Note that serializer settings should match
     * what is available on the server.
     */
    public SerializerSettings serializer = new SerializerSettings();

    /**
     * Settings for connections and connection pool.
     */
    public ConnectionPoolSettings connectionPool = new ConnectionPoolSettings();

    /**
     * The size of the thread pool defaulted to the number of available processors.
     */
    public int nioPoolSize = Runtime.getRuntime().availableProcessors();

    /**
     * The number of worker threads defaulted to the number of available processors * 2.
     */
    public int workerPoolSize = Runtime.getRuntime().availableProcessors() * 2;

    /**
     * The username to submit on requests that require authentication.
     */
    public String username = null;

    /**
     * The password to submit on requests that require authentication.
     */
    public String password = null;

    /**
     * The JAAS to submit on requests that require authentication.
     */
    public String jaasEntry = null;

    /**
     * The JAAS protocol to submit on requests that require authentication.
     */
    public String protocol = null;

    /**
     * Read configuration from a file into a new {@link Settings} object.
     *
     * @param stream an input stream containing a Gremlin Server YAML configuration
     */
    public static Settings read(final InputStream stream) {
        Objects.requireNonNull(stream);

        final Constructor constructor = new Constructor(Settings.class);
        final TypeDescription settingsDescription = new TypeDescription(Settings.class);
        settingsDescription.putListPropertyType("hosts", String.class);
        settingsDescription.putListPropertyType("serializers", SerializerSettings.class);
        constructor.addTypeDescription(settingsDescription);

        final Yaml yaml = new Yaml(constructor);
        return yaml.loadAs(stream, Settings.class);
    }

    /**
     * Read configuration from a file into a new {@link Settings} object.
     */
    public static Settings from(final Configuration conf) {
        final Settings settings = new Settings();

        if (conf.containsKey("port"))
            settings.port = conf.getInt("port");

        if (conf.containsKey("nioPoolSize"))
            settings.nioPoolSize = conf.getInt("nioPoolSize");

        if (conf.containsKey("workerPoolSize"))
            settings.workerPoolSize = conf.getInt("workerPoolSize");

        if (conf.containsKey("username"))
            settings.username = conf.getString("username");

        if (conf.containsKey("password"))
            settings.password = conf.getString("password");

        if (conf.containsKey("jaasEntry"))
            settings.jaasEntry = conf.getString("jaasEntry");

        if (conf.containsKey("protocol"))
            settings.protocol = conf.getString("protocol");

        if (conf.containsKey("hosts"))
            settings.hosts = conf.getList("hosts").stream().map(Object::toString).collect(Collectors.toList());

        if (conf.containsKey("serializer.className")) {
            final SerializerSettings serializerSettings = new SerializerSettings();
            final Configuration serializerConf = conf.subset("serializer");

            if (serializerConf.containsKey("className"))
                serializerSettings.className = serializerConf.getString("className");

            final Configuration serializerConfigConf = conf.subset("serializer.config");
            if (IteratorUtils.count(serializerConfigConf.getKeys()) > 0) {
                final Map<String,Object> m = new HashMap<>();
                serializerConfigConf.getKeys().forEachRemaining(name -> {
                    m.put(name, serializerConfigConf.getProperty(name));
                });
                serializerSettings.config = m;
            }
            settings.serializer = serializerSettings;
        }

        final Configuration connectionPoolConf = conf.subset("connectionPool");
        if (IteratorUtils.count(connectionPoolConf.getKeys()) > 0) {
            final ConnectionPoolSettings cpSettings = new ConnectionPoolSettings();

            if (connectionPoolConf.containsKey("channelizer"))
                cpSettings.channelizer = connectionPoolConf.getString("channelizer");

            if (connectionPoolConf.containsKey("enableSsl"))
                cpSettings.enableSsl = connectionPoolConf.getBoolean("enableSsl");

            if (connectionPoolConf.containsKey("keyCertChainFile"))
                cpSettings.keyCertChainFile = connectionPoolConf.getString("keyCertChainFile");

            if (connectionPoolConf.containsKey("keyFile"))
                cpSettings.keyFile = connectionPoolConf.getString("keyFile");

            if (connectionPoolConf.containsKey("keyPassword"))
                cpSettings.keyPassword = connectionPoolConf.getString("keyPassword");

            if (connectionPoolConf.containsKey("trustCertChainFile"))
                cpSettings.trustCertChainFile = connectionPoolConf.getString("trustCertChainFile");

            if (connectionPoolConf.containsKey("keyStore"))
                cpSettings.keyStore = connectionPoolConf.getString("keyStore");

            if (connectionPoolConf.containsKey("keyStorePassword"))
                cpSettings.keyStorePassword = connectionPoolConf.getString("keyStorePassword");

            if (connectionPoolConf.containsKey("keyStoreType"))
                cpSettings.keyStoreType = connectionPoolConf.getString("keyStoreType");

            if (connectionPoolConf.containsKey("trustStore"))
                cpSettings.trustStore = connectionPoolConf.getString("trustStore");

            if (connectionPoolConf.containsKey("trustStorePassword"))
                cpSettings.trustStorePassword = connectionPoolConf.getString("trustStorePassword");

            if (connectionPoolConf.containsKey("sslEnabledProtocols"))
                cpSettings.sslEnabledProtocols = connectionPoolConf.getList("sslEnabledProtocols").stream().map(Object::toString)
                        .collect(Collectors.toList());

            if (connectionPoolConf.containsKey("sslCipherSuites"))
                cpSettings.sslCipherSuites = connectionPoolConf.getList("sslCipherSuites").stream().map(Object::toString)
                        .collect(Collectors.toList());

            if (connectionPoolConf.containsKey("sslSkipCertValidation"))
                cpSettings.sslSkipCertValidation = connectionPoolConf.getBoolean("sslSkipCertValidation");

            if (connectionPoolConf.containsKey("minSize"))
                cpSettings.minSize = connectionPoolConf.getInt("minSize");

            if (connectionPoolConf.containsKey("maxSize"))
                cpSettings.maxSize = connectionPoolConf.getInt("maxSize");

            if (connectionPoolConf.containsKey("minSimultaneousUsagePerConnection"))
                cpSettings.minSimultaneousUsagePerConnection = connectionPoolConf.getInt("minSimultaneousUsagePerConnection");

            if (connectionPoolConf.containsKey("maxSimultaneousUsagePerConnection"))
                cpSettings.maxSimultaneousUsagePerConnection = connectionPoolConf.getInt("maxSimultaneousUsagePerConnection");

            if (connectionPoolConf.containsKey("maxInProcessPerConnection"))
                cpSettings.maxInProcessPerConnection = connectionPoolConf.getInt("maxInProcessPerConnection");

            if (connectionPoolConf.containsKey("minInProcessPerConnection"))
                cpSettings.minInProcessPerConnection = connectionPoolConf.getInt("minInProcessPerConnection");

            if (connectionPoolConf.containsKey("maxWaitForConnection"))
                cpSettings.maxWaitForConnection = connectionPoolConf.getInt("maxWaitForConnection");

            if (connectionPoolConf.containsKey("maxContentLength"))
                cpSettings.maxContentLength = connectionPoolConf.getInt("maxContentLength");

            if (connectionPoolConf.containsKey("reconnectInterval"))
                cpSettings.reconnectInterval = connectionPoolConf.getInt("reconnectInterval");

            if (connectionPoolConf.containsKey("resultIterationBatchSize"))
                cpSettings.resultIterationBatchSize = connectionPoolConf.getInt("resultIterationBatchSize");

            if (connectionPoolConf.containsKey("keepAliveInterval"))
                cpSettings.keepAliveInterval = connectionPoolConf.getLong("keepAliveInterval");

            if (connectionPoolConf.containsKey("validationRequest"))
                cpSettings.validationRequest = connectionPoolConf.getString("validationRequest");

            settings.connectionPool = cpSettings;
        }

        return settings;
    }

    static class ConnectionPoolSettings {
        /**
         * Determines if SSL should be enabled or not. If enabled on the server then it must be enabled on the client.
         */
        public boolean enableSsl = false;

        /**
         * The trusted certificate in PEM format.
         * @deprecated As of release 3.2.10, replaced by {@link #trustStore}
         */
        @Deprecated
        public String trustCertChainFile = null;

        /**
         * The X.509 certificate chain file in PEM format.
         * @deprecated As of release 3.2.10, replaced by {@link #keyStore}
         */
        @Deprecated
        public String keyCertChainFile = null;

        /**
         * The PKCS#8 private key file in PEM format.
         * @deprecated As of release 3.2.10, replaced by {@link #keyStore}
         */
        @Deprecated
        public String keyFile = null;

        /**
         * The password of the {@link #keyFile}, or {@code null} if it's not password-protected.
         * @deprecated As of release 3.2.10, replaced by {@link #keyStorePassword}
         */
        @Deprecated
        public String keyPassword = null;

        /**
         * JSSE keystore file path. Similar to setting JSSE property
         * {@code javax.net.ssl.keyStore}.
         */
        public String keyStore;

        /**
         * JSSE keystore password. Similar to setting JSSE property
         * {@code javax.net.ssl.keyStorePassword}.
         */
        public String keyStorePassword;

        /**
         * JSSE truststore file path. Similar to setting JSSE property
         * {@code javax.net.ssl.trustStore}.
         */
        public String trustStore;

        /**
         * JSSE truststore password. Similar to setting JSSE property
         * {@code javax.net.ssl.trustStorePassword}.
         */
        public String trustStorePassword;

        /**
         * JSSE keystore format. 'jks' or 'pkcs12'. Similar to setting JSSE property
         * {@code javax.net.ssl.keyStoreType}.
         */
        public String keyStoreType;

        /**
         * @see <a href=
         *      "https://docs.oracle.com/javase/8/docs/technotes/guides/security/SunProviders.html#SunJSSE_Protocols">JSSE
         *      Protocols</a>
         */
        public List<String> sslEnabledProtocols = new ArrayList<>();

        /**
         * @see <a href=
         *      "https://docs.oracle.com/javase/8/docs/technotes/guides/security/SunProviders.html#SupportedCipherSuites">Cipher
         *      Suites</a>
         */
        public List<String> sslCipherSuites = new ArrayList<>();

        /**
         * If true, trust all certificates and do not perform any validation.
         */
        public boolean sslSkipCertValidation = false;

        /**
         * The minimum size of a connection pool for a {@link Host}. By default this is set to 2.
         */
        public int minSize = ConnectionPool.MIN_POOL_SIZE;

        /**
         * The maximum size of a connection pool for a {@link Host}. By default this is set to 8.
         */
        public int maxSize = ConnectionPool.MAX_POOL_SIZE;

        /**
         * Length of time in milliseconds to wait on an idle connection before sending a keep-alive request. This
         * setting is only relevant to {@link Channelizer} implementations that return {@code true} for
         * {@link Channelizer#supportsKeepAlive()}. Set to zero to disable this feature.
         */
        public long keepAliveInterval = Connection.KEEP_ALIVE_INTERVAL;

        /**
         * A connection under low use can be destroyed. This setting determines the threshold for determining when
         * that connection can be released and is defaulted to 8.
         */
        public int minSimultaneousUsagePerConnection = ConnectionPool.MIN_SIMULTANEOUS_USAGE_PER_CONNECTION;

        /**
         * If a connection is over used, then it might mean that is necessary to expand the pool by adding a new
         * connection.  This setting determines the threshold for a connections over use and is defaulted to 16
         */
        public int maxSimultaneousUsagePerConnection = ConnectionPool.MAX_SIMULTANEOUS_USAGE_PER_CONNECTION;

        /**
         * The maximum number of requests in flight on a connection where the default is 4.
         */
        public int maxInProcessPerConnection = Connection.MAX_IN_PROCESS;

        /**
         * A connection has available in-process requests which is calculated by subtracting the number of current
         * in-flight requests on a connection and subtracting that from the {@link #maxInProcessPerConnection}. When
         * that number drops below this configuration setting, the connection is recommended for replacement. The
         * default for this setting is 1.
         */
        public int minInProcessPerConnection = Connection.MIN_IN_PROCESS;

        /**
         * The amount of time in milliseconds to wait for a new connection before timing out where the default value
         * is 3000.
         */
        public int maxWaitForConnection = Connection.MAX_WAIT_FOR_CONNECTION;

        /**
         * If the connection is using a "session" this setting represents the amount of time in milliseconds to wait
         * for that session to close before timing out where the default value is 3000. Note that the server will
         * eventually clean up dead sessions itself on expiration of the session or during shutdown.
         */
        public int maxWaitForSessionClose = Connection.MAX_WAIT_FOR_SESSION_CLOSE;

        /**
         * The maximum length in bytes that a message can be sent to the server. This number can be no greater than
         * the setting of the same name in the server configuration. The default value is 65536.
         */
        public int maxContentLength = Connection.MAX_CONTENT_LENGTH;

        /**
         * The amount of time in milliseconds to wait before trying to reconnect to a dead host. The default value is
         * 1000.
         */
        public int reconnectInterval = Connection.RECONNECT_INTERVAL;

        /**
         * The override value for the size of the result batches to be returned from the server. This value is set to
         * 64 by default.
         */
        public int resultIterationBatchSize = Connection.RESULT_ITERATION_BATCH_SIZE;

        /**
         * The constructor for the channel that connects to the server. This value should be the fully qualified
         * class name of a Gremlin Driver {@link Channelizer} implementation.  By default this value is set to
         * {@link org.apache.tinkerpop.gremlin.driver.Channelizer.WebSocketChannelizer}.
         */
        public String channelizer = Channelizer.WebSocketChannelizer.class.getName();
<<<<<<< HEAD
=======

        /**
         * A valid Gremlin script that can be used to test remote operations.
         */
        public String validationRequest = "''";

        /**
         * @deprecated as of 3.1.1-incubating, and not replaced as this property was never implemented internally
         * as the way to establish sessions
         */
        @Deprecated
        public String sessionId = null;

        /**
         * @deprecated as of 3.1.1-incubating, and not replaced as this property was never implemented internally
         * as the way to establish sessions
         */
        @Deprecated
        public Optional<String> optionalSessionId() {
            return Optional.ofNullable(sessionId);
        }
>>>>>>> b510613b
    }

    public static class SerializerSettings {
        /**
         * The fully qualified class name of the {@link MessageSerializer} that will be used to communicate with the
         * server. Note that the serializer configured on the client should be supported by the server configuration.
         */
        public String className = GryoMessageSerializerV3d0.class.getCanonicalName();

        /**
         * The configuration for the specified serializer with the {@link #className}.
         */
        public Map<String, Object> config = null;

        public MessageSerializer create() throws Exception {
            final Class clazz = Class.forName(className);
            final MessageSerializer serializer = (MessageSerializer) clazz.newInstance();
            Optional.ofNullable(config).ifPresent(c -> serializer.configure(c, null));
            return serializer;
        }
    }
}<|MERGE_RESOLUTION|>--- conflicted
+++ resolved
@@ -411,30 +411,11 @@
          * {@link org.apache.tinkerpop.gremlin.driver.Channelizer.WebSocketChannelizer}.
          */
         public String channelizer = Channelizer.WebSocketChannelizer.class.getName();
-<<<<<<< HEAD
-=======
 
         /**
          * A valid Gremlin script that can be used to test remote operations.
          */
         public String validationRequest = "''";
-
-        /**
-         * @deprecated as of 3.1.1-incubating, and not replaced as this property was never implemented internally
-         * as the way to establish sessions
-         */
-        @Deprecated
-        public String sessionId = null;
-
-        /**
-         * @deprecated as of 3.1.1-incubating, and not replaced as this property was never implemented internally
-         * as the way to establish sessions
-         */
-        @Deprecated
-        public Optional<String> optionalSessionId() {
-            return Optional.ofNullable(sessionId);
-        }
->>>>>>> b510613b
     }
 
     public static class SerializerSettings {
