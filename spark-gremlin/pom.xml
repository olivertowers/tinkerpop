--- conflicted
+++ resolved
@@ -107,13 +107,8 @@
         <!-- SPARK -->
         <dependency>
             <groupId>org.apache.spark</groupId>
-<<<<<<< HEAD
             <artifactId>spark-core_2.11</artifactId>
-            <version>2.2.0</version>
-=======
-            <artifactId>spark-core_2.10</artifactId>
             <version>${spark.version}</version>
->>>>>>> a451ca56
             <exclusions>
                 <!-- self conflicts -->
                 <exclusion>
@@ -446,12 +441,8 @@
                 <configuration>
                     <archive>
                         <manifestEntries>
-<<<<<<< HEAD
-                            <Gremlin-Plugin-Dependencies>org.apache.hadoop:hadoop-client:${hadoop.version}
-=======
                             <Gremlin-Plugin-Dependencies>
-                                org.apache.hadoop:hadoop-client:${hadoop.version};org.apache.hadoop:hadoop-yarn-server-web-proxy:${hadoop.version};org.apache.spark:spark-yarn_2.10:${spark.version}
->>>>>>> a451ca56
+                                org.apache.hadoop:hadoop-client:${hadoop.version};org.apache.hadoop:hadoop-yarn-server-web-proxy:${hadoop.version};org.apache.spark:spark-yarn_2.11:${spark.version}
                             </Gremlin-Plugin-Dependencies>
                             <!-- deletes the servlet-api jar from the path after install - causes conflicts -->
                             <Gremlin-Plugin-Paths>servlet-api-2.5.jar=</Gremlin-Plugin-Paths>
