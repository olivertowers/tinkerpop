--- conflicted
+++ resolved
@@ -50,10 +50,6 @@
 import static org.junit.Assert.assertNotNull;
 import static org.junit.Assert.assertTrue;
 import static org.junit.Assert.fail;
-<<<<<<< HEAD
-
-=======
->>>>>>> b75263f8
 
 /**
  * @author Marko A. Rodriguez (http://markorodriguez.com)
