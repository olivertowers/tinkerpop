--- conflicted
+++ resolved
@@ -23,12 +23,8 @@
 [[release-3-3-9]]
 === TinkerPop 3.3.9 (Release Date: NOT OFFICIALLY RELEASED YET)
 
-<<<<<<< HEAD
-* Update jackson databind 2.9.9.3
-=======
-* TINKERPOP-2260 Update jackson databind 2.9.9.3
-* TINKERPOP-2277 Postpone the timing of transport creation to `connection.write` in Gremlin Python SDK
->>>>>>> ef6e9513
+* Update jackson databind 2.9.9.3.
+* Postpone the timing of transport creation to `connection.write` in Gremlin Python.
 
 [[release-3-3-8]]
 === TinkerPop 3.3.8 (Release Date: August 5, 2019)
